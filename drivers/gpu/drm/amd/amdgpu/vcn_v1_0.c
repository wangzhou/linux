--- conflicted
+++ resolved
@@ -214,12 +214,8 @@
 	struct amdgpu_device *adev = (struct amdgpu_device *)handle;
 	struct amdgpu_ring *ring = &adev->vcn.ring_dec;
 
-<<<<<<< HEAD
-	if (RREG32_SOC15(VCN, 0, mmUVD_STATUS))
-=======
 	if ((adev->pg_flags & AMD_PG_SUPPORT_VCN_DPG) ||
 		RREG32_SOC15(VCN, 0, mmUVD_STATUS))
->>>>>>> 9ddf32a8
 		vcn_v1_0_set_powergating_state(adev, AMD_PG_STATE_GATE);
 
 	ring->sched.ready = false;

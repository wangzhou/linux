--- conflicted
+++ resolved
@@ -105,11 +105,7 @@
 		return ret;
 
 	mt76x0_phy_calibrate(dev, true);
-<<<<<<< HEAD
-	ieee80211_queue_delayed_work(dev->mt76.hw, &dev->mac_work,
-=======
 	ieee80211_queue_delayed_work(dev->mt76.hw, &dev->mt76.mac_work,
->>>>>>> 0ecfebd2
 				     MT_MAC_WORK_INTERVAL);
 	ieee80211_queue_delayed_work(dev->mt76.hw, &dev->cal_work,
 				     MT_CALIBRATE_INTERVAL);
@@ -136,11 +132,8 @@
 	.set_rts_threshold = mt76x02_set_rts_threshold,
 	.wake_tx_queue = mt76_wake_tx_queue,
 	.get_txpower = mt76_get_txpower,
-<<<<<<< HEAD
-=======
 	.set_tim = mt76_set_tim,
 	.release_buffered_frames = mt76_release_buffered_frames,
->>>>>>> 0ecfebd2
 };
 
 static int mt76x0u_init_hardware(struct mt76x02_dev *dev)
@@ -160,11 +153,8 @@
 	err = mt76x0_init_hardware(dev);
 	if (err < 0)
 		return err;
-<<<<<<< HEAD
-=======
 
 	mt76x02u_init_beacon_config(dev);
->>>>>>> 0ecfebd2
 
 	mt76_rmw(dev, MT_US_CYC_CFG, MT_US_CYC_CNT, 0x1e);
 	mt76_wr(dev, MT_TXOP_CTRL_CFG,
@@ -214,10 +204,7 @@
 		.tx_complete_skb = mt76x02u_tx_complete_skb,
 		.tx_status_data = mt76x02_tx_status_data,
 		.rx_skb = mt76x02_queue_rx_skb,
-<<<<<<< HEAD
-=======
 		.sta_ps = mt76x02_sta_ps,
->>>>>>> 0ecfebd2
 		.sta_add = mt76x02_sta_add,
 		.sta_remove = mt76x02_sta_remove,
 	};
@@ -227,11 +214,7 @@
 	u32 mac_rev;
 	int ret;
 
-<<<<<<< HEAD
-	mdev = mt76_alloc_device(&usb_intf->dev, sizeof(*dev), &mt76x0u_ops,
-=======
 	mdev = mt76_alloc_device(&usb_dev->dev, sizeof(*dev), &mt76x0u_ops,
->>>>>>> 0ecfebd2
 				 &drv_ops);
 	if (!mdev)
 		return -ENOMEM;
@@ -310,12 +293,7 @@
 {
 	struct mt76x02_dev *dev = usb_get_intfdata(usb_intf);
 
-<<<<<<< HEAD
-	mt76u_stop_queues(&dev->mt76);
-	mt76x0u_mac_stop(dev);
-=======
 	mt76u_stop_rx(&dev->mt76);
->>>>>>> 0ecfebd2
 	clear_bit(MT76_STATE_MCU_RUNNING, &dev->mt76.state);
 	mt76x0_chip_onoff(dev, false, false);
 
@@ -327,20 +305,10 @@
 	struct mt76x02_dev *dev = usb_get_intfdata(usb_intf);
 	int ret;
 
-<<<<<<< HEAD
-	ret = mt76u_submit_rx_buffers(&dev->mt76);
-	if (ret < 0)
-		goto err;
-
-	tasklet_enable(&usb->rx_tasklet);
-	tasklet_enable(&usb->tx_tasklet);
-
-=======
 	ret = mt76u_resume_rx(&dev->mt76);
 	if (ret < 0)
 		goto err;
 
->>>>>>> 0ecfebd2
 	ret = mt76x0u_init_hardware(dev);
 	if (ret)
 		goto err;

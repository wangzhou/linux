/*
 * Generic OPP Interface
 *
 * Copyright (C) 2009-2010 Texas Instruments Incorporated.
 *	Nishanth Menon
 *	Romit Dasgupta
 *	Kevin Hilman
 *
 * This program is free software; you can redistribute it and/or modify
 * it under the terms of the GNU General Public License version 2 as
 * published by the Free Software Foundation.
 */

#define pr_fmt(fmt) KBUILD_MODNAME ": " fmt

#include <linux/clk.h>
#include <linux/errno.h>
#include <linux/err.h>
#include <linux/slab.h>
#include <linux/device.h>
#include <linux/export.h>
#include <linux/pm_domain.h>
#include <linux/regulator/consumer.h>

#include "opp.h"

/*
 * The root of the list of all opp-tables. All opp_table structures branch off
 * from here, with each opp_table containing the list of opps it supports in
 * various states of availability.
 */
LIST_HEAD(opp_tables);
/* Lock to allow exclusive modification to the device and opp lists */
DEFINE_MUTEX(opp_table_lock);

static struct opp_device *_find_opp_dev(const struct device *dev,
					struct opp_table *opp_table)
{
	struct opp_device *opp_dev;

	list_for_each_entry(opp_dev, &opp_table->dev_list, node)
		if (opp_dev->dev == dev)
			return opp_dev;

	return NULL;
}

static struct opp_table *_find_opp_table_unlocked(struct device *dev)
{
	struct opp_table *opp_table;
	bool found;

	list_for_each_entry(opp_table, &opp_tables, node) {
		mutex_lock(&opp_table->lock);
		found = !!_find_opp_dev(dev, opp_table);
		mutex_unlock(&opp_table->lock);

		if (found) {
			_get_opp_table_kref(opp_table);

			return opp_table;
		}
	}

	return ERR_PTR(-ENODEV);
}

/**
 * _find_opp_table() - find opp_table struct using device pointer
 * @dev:	device pointer used to lookup OPP table
 *
 * Search OPP table for one containing matching device.
 *
 * Return: pointer to 'struct opp_table' if found, otherwise -ENODEV or
 * -EINVAL based on type of error.
 *
 * The callers must call dev_pm_opp_put_opp_table() after the table is used.
 */
struct opp_table *_find_opp_table(struct device *dev)
{
	struct opp_table *opp_table;

	if (IS_ERR_OR_NULL(dev)) {
		pr_err("%s: Invalid parameters\n", __func__);
		return ERR_PTR(-EINVAL);
	}

	mutex_lock(&opp_table_lock);
	opp_table = _find_opp_table_unlocked(dev);
	mutex_unlock(&opp_table_lock);

	return opp_table;
}

/**
 * dev_pm_opp_get_voltage() - Gets the voltage corresponding to an opp
 * @opp:	opp for which voltage has to be returned for
 *
 * Return: voltage in micro volt corresponding to the opp, else
 * return 0
 *
 * This is useful only for devices with single power supply.
 */
unsigned long dev_pm_opp_get_voltage(struct dev_pm_opp *opp)
{
	if (IS_ERR_OR_NULL(opp)) {
		pr_err("%s: Invalid parameters\n", __func__);
		return 0;
	}

	return opp->supplies[0].u_volt;
}
EXPORT_SYMBOL_GPL(dev_pm_opp_get_voltage);

/**
 * dev_pm_opp_get_freq() - Gets the frequency corresponding to an available opp
 * @opp:	opp for which frequency has to be returned for
 *
 * Return: frequency in hertz corresponding to the opp, else
 * return 0
 */
unsigned long dev_pm_opp_get_freq(struct dev_pm_opp *opp)
{
	if (IS_ERR_OR_NULL(opp) || !opp->available) {
		pr_err("%s: Invalid parameters\n", __func__);
		return 0;
	}

	return opp->rate;
}
EXPORT_SYMBOL_GPL(dev_pm_opp_get_freq);

/**
 * dev_pm_opp_is_turbo() - Returns if opp is turbo OPP or not
 * @opp: opp for which turbo mode is being verified
 *
 * Turbo OPPs are not for normal use, and can be enabled (under certain
 * conditions) for short duration of times to finish high throughput work
 * quickly. Running on them for longer times may overheat the chip.
 *
 * Return: true if opp is turbo opp, else false.
 */
bool dev_pm_opp_is_turbo(struct dev_pm_opp *opp)
{
	if (IS_ERR_OR_NULL(opp) || !opp->available) {
		pr_err("%s: Invalid parameters\n", __func__);
		return false;
	}

	return opp->turbo;
}
EXPORT_SYMBOL_GPL(dev_pm_opp_is_turbo);

/**
 * dev_pm_opp_get_max_clock_latency() - Get max clock latency in nanoseconds
 * @dev:	device for which we do this operation
 *
 * Return: This function returns the max clock latency in nanoseconds.
 */
unsigned long dev_pm_opp_get_max_clock_latency(struct device *dev)
{
	struct opp_table *opp_table;
	unsigned long clock_latency_ns;

	opp_table = _find_opp_table(dev);
	if (IS_ERR(opp_table))
		return 0;

	clock_latency_ns = opp_table->clock_latency_ns_max;

	dev_pm_opp_put_opp_table(opp_table);

	return clock_latency_ns;
}
EXPORT_SYMBOL_GPL(dev_pm_opp_get_max_clock_latency);

/**
 * dev_pm_opp_get_max_volt_latency() - Get max voltage latency in nanoseconds
 * @dev: device for which we do this operation
 *
 * Return: This function returns the max voltage latency in nanoseconds.
 */
unsigned long dev_pm_opp_get_max_volt_latency(struct device *dev)
{
	struct opp_table *opp_table;
	struct dev_pm_opp *opp;
	struct regulator *reg;
	unsigned long latency_ns = 0;
	int ret, i, count;
	struct {
		unsigned long min;
		unsigned long max;
	} *uV;

	opp_table = _find_opp_table(dev);
	if (IS_ERR(opp_table))
		return 0;

	/* Regulator may not be required for the device */
	if (!opp_table->regulators)
		goto put_opp_table;

	count = opp_table->regulator_count;

	uV = kmalloc_array(count, sizeof(*uV), GFP_KERNEL);
	if (!uV)
		goto put_opp_table;

	mutex_lock(&opp_table->lock);

	for (i = 0; i < count; i++) {
		uV[i].min = ~0;
		uV[i].max = 0;

		list_for_each_entry(opp, &opp_table->opp_list, node) {
			if (!opp->available)
				continue;

			if (opp->supplies[i].u_volt_min < uV[i].min)
				uV[i].min = opp->supplies[i].u_volt_min;
			if (opp->supplies[i].u_volt_max > uV[i].max)
				uV[i].max = opp->supplies[i].u_volt_max;
		}
	}

	mutex_unlock(&opp_table->lock);

	/*
	 * The caller needs to ensure that opp_table (and hence the regulator)
	 * isn't freed, while we are executing this routine.
	 */
	for (i = 0; i < count; i++) {
		reg = opp_table->regulators[i];
		ret = regulator_set_voltage_time(reg, uV[i].min, uV[i].max);
		if (ret > 0)
			latency_ns += ret * 1000;
	}

	kfree(uV);
put_opp_table:
	dev_pm_opp_put_opp_table(opp_table);

	return latency_ns;
}
EXPORT_SYMBOL_GPL(dev_pm_opp_get_max_volt_latency);

/**
 * dev_pm_opp_get_max_transition_latency() - Get max transition latency in
 *					     nanoseconds
 * @dev: device for which we do this operation
 *
 * Return: This function returns the max transition latency, in nanoseconds, to
 * switch from one OPP to other.
 */
unsigned long dev_pm_opp_get_max_transition_latency(struct device *dev)
{
	return dev_pm_opp_get_max_volt_latency(dev) +
		dev_pm_opp_get_max_clock_latency(dev);
}
EXPORT_SYMBOL_GPL(dev_pm_opp_get_max_transition_latency);

/**
 * dev_pm_opp_get_suspend_opp_freq() - Get frequency of suspend opp in Hz
 * @dev:	device for which we do this operation
 *
 * Return: This function returns the frequency of the OPP marked as suspend_opp
 * if one is available, else returns 0;
 */
unsigned long dev_pm_opp_get_suspend_opp_freq(struct device *dev)
{
	struct opp_table *opp_table;
	unsigned long freq = 0;

	opp_table = _find_opp_table(dev);
	if (IS_ERR(opp_table))
		return 0;

	if (opp_table->suspend_opp && opp_table->suspend_opp->available)
		freq = dev_pm_opp_get_freq(opp_table->suspend_opp);

	dev_pm_opp_put_opp_table(opp_table);

	return freq;
}
EXPORT_SYMBOL_GPL(dev_pm_opp_get_suspend_opp_freq);

int _get_opp_count(struct opp_table *opp_table)
{
	struct dev_pm_opp *opp;
	int count = 0;

	mutex_lock(&opp_table->lock);

	list_for_each_entry(opp, &opp_table->opp_list, node) {
		if (opp->available)
			count++;
	}

	mutex_unlock(&opp_table->lock);

	return count;
}

/**
 * dev_pm_opp_get_opp_count() - Get number of opps available in the opp table
 * @dev:	device for which we do this operation
 *
 * Return: This function returns the number of available opps if there are any,
 * else returns 0 if none or the corresponding error value.
 */
int dev_pm_opp_get_opp_count(struct device *dev)
{
	struct opp_table *opp_table;
	int count;

	opp_table = _find_opp_table(dev);
	if (IS_ERR(opp_table)) {
		count = PTR_ERR(opp_table);
		dev_dbg(dev, "%s: OPP table not found (%d)\n",
			__func__, count);
		return count;
	}

	count = _get_opp_count(opp_table);
	dev_pm_opp_put_opp_table(opp_table);

	return count;
}
EXPORT_SYMBOL_GPL(dev_pm_opp_get_opp_count);

/**
 * dev_pm_opp_find_freq_exact() - search for an exact frequency
 * @dev:		device for which we do this operation
 * @freq:		frequency to search for
 * @available:		true/false - match for available opp
 *
 * Return: Searches for exact match in the opp table and returns pointer to the
 * matching opp if found, else returns ERR_PTR in case of error and should
 * be handled using IS_ERR. Error return values can be:
 * EINVAL:	for bad pointer
 * ERANGE:	no match found for search
 * ENODEV:	if device not found in list of registered devices
 *
 * Note: available is a modifier for the search. if available=true, then the
 * match is for exact matching frequency and is available in the stored OPP
 * table. if false, the match is for exact frequency which is not available.
 *
 * This provides a mechanism to enable an opp which is not available currently
 * or the opposite as well.
 *
 * The callers are required to call dev_pm_opp_put() for the returned OPP after
 * use.
 */
struct dev_pm_opp *dev_pm_opp_find_freq_exact(struct device *dev,
					      unsigned long freq,
					      bool available)
{
	struct opp_table *opp_table;
	struct dev_pm_opp *temp_opp, *opp = ERR_PTR(-ERANGE);

	opp_table = _find_opp_table(dev);
	if (IS_ERR(opp_table)) {
		int r = PTR_ERR(opp_table);

		dev_err(dev, "%s: OPP table not found (%d)\n", __func__, r);
		return ERR_PTR(r);
	}

	mutex_lock(&opp_table->lock);

	list_for_each_entry(temp_opp, &opp_table->opp_list, node) {
		if (temp_opp->available == available &&
				temp_opp->rate == freq) {
			opp = temp_opp;

			/* Increment the reference count of OPP */
			dev_pm_opp_get(opp);
			break;
		}
	}

	mutex_unlock(&opp_table->lock);
	dev_pm_opp_put_opp_table(opp_table);

	return opp;
}
EXPORT_SYMBOL_GPL(dev_pm_opp_find_freq_exact);

static noinline struct dev_pm_opp *_find_freq_ceil(struct opp_table *opp_table,
						   unsigned long *freq)
{
	struct dev_pm_opp *temp_opp, *opp = ERR_PTR(-ERANGE);

	mutex_lock(&opp_table->lock);

	list_for_each_entry(temp_opp, &opp_table->opp_list, node) {
		if (temp_opp->available && temp_opp->rate >= *freq) {
			opp = temp_opp;
			*freq = opp->rate;

			/* Increment the reference count of OPP */
			dev_pm_opp_get(opp);
			break;
		}
	}

	mutex_unlock(&opp_table->lock);

	return opp;
}

/**
 * dev_pm_opp_find_freq_ceil() - Search for an rounded ceil freq
 * @dev:	device for which we do this operation
 * @freq:	Start frequency
 *
 * Search for the matching ceil *available* OPP from a starting freq
 * for a device.
 *
 * Return: matching *opp and refreshes *freq accordingly, else returns
 * ERR_PTR in case of error and should be handled using IS_ERR. Error return
 * values can be:
 * EINVAL:	for bad pointer
 * ERANGE:	no match found for search
 * ENODEV:	if device not found in list of registered devices
 *
 * The callers are required to call dev_pm_opp_put() for the returned OPP after
 * use.
 */
struct dev_pm_opp *dev_pm_opp_find_freq_ceil(struct device *dev,
					     unsigned long *freq)
{
	struct opp_table *opp_table;
	struct dev_pm_opp *opp;

	if (!dev || !freq) {
		dev_err(dev, "%s: Invalid argument freq=%p\n", __func__, freq);
		return ERR_PTR(-EINVAL);
	}

	opp_table = _find_opp_table(dev);
	if (IS_ERR(opp_table))
		return ERR_CAST(opp_table);

	opp = _find_freq_ceil(opp_table, freq);

	dev_pm_opp_put_opp_table(opp_table);

	return opp;
}
EXPORT_SYMBOL_GPL(dev_pm_opp_find_freq_ceil);

/**
 * dev_pm_opp_find_freq_floor() - Search for a rounded floor freq
 * @dev:	device for which we do this operation
 * @freq:	Start frequency
 *
 * Search for the matching floor *available* OPP from a starting freq
 * for a device.
 *
 * Return: matching *opp and refreshes *freq accordingly, else returns
 * ERR_PTR in case of error and should be handled using IS_ERR. Error return
 * values can be:
 * EINVAL:	for bad pointer
 * ERANGE:	no match found for search
 * ENODEV:	if device not found in list of registered devices
 *
 * The callers are required to call dev_pm_opp_put() for the returned OPP after
 * use.
 */
struct dev_pm_opp *dev_pm_opp_find_freq_floor(struct device *dev,
					      unsigned long *freq)
{
	struct opp_table *opp_table;
	struct dev_pm_opp *temp_opp, *opp = ERR_PTR(-ERANGE);

	if (!dev || !freq) {
		dev_err(dev, "%s: Invalid argument freq=%p\n", __func__, freq);
		return ERR_PTR(-EINVAL);
	}

	opp_table = _find_opp_table(dev);
	if (IS_ERR(opp_table))
		return ERR_CAST(opp_table);

	mutex_lock(&opp_table->lock);

	list_for_each_entry(temp_opp, &opp_table->opp_list, node) {
		if (temp_opp->available) {
			/* go to the next node, before choosing prev */
			if (temp_opp->rate > *freq)
				break;
			else
				opp = temp_opp;
		}
	}

	/* Increment the reference count of OPP */
	if (!IS_ERR(opp))
		dev_pm_opp_get(opp);
	mutex_unlock(&opp_table->lock);
	dev_pm_opp_put_opp_table(opp_table);

	if (!IS_ERR(opp))
		*freq = opp->rate;

	return opp;
}
EXPORT_SYMBOL_GPL(dev_pm_opp_find_freq_floor);

static int _set_opp_voltage(struct device *dev, struct regulator *reg,
			    struct dev_pm_opp_supply *supply)
{
	int ret;

	/* Regulator not available for device */
	if (IS_ERR(reg)) {
		dev_dbg(dev, "%s: regulator not available: %ld\n", __func__,
			PTR_ERR(reg));
		return 0;
	}

	dev_dbg(dev, "%s: voltages (mV): %lu %lu %lu\n", __func__,
		supply->u_volt_min, supply->u_volt, supply->u_volt_max);

	ret = regulator_set_voltage_triplet(reg, supply->u_volt_min,
					    supply->u_volt, supply->u_volt_max);
	if (ret)
		dev_err(dev, "%s: failed to set voltage (%lu %lu %lu mV): %d\n",
			__func__, supply->u_volt_min, supply->u_volt,
			supply->u_volt_max, ret);

	return ret;
}

static inline int
_generic_set_opp_clk_only(struct device *dev, struct clk *clk,
			  unsigned long old_freq, unsigned long freq)
{
	int ret;

	ret = clk_set_rate(clk, freq);
	if (ret) {
		dev_err(dev, "%s: failed to set clock rate: %d\n", __func__,
			ret);
	}

	return ret;
}

static int _generic_set_opp_regulator(const struct opp_table *opp_table,
				      struct device *dev,
				      unsigned long old_freq,
				      unsigned long freq,
				      struct dev_pm_opp_supply *old_supply,
				      struct dev_pm_opp_supply *new_supply)
{
	struct regulator *reg = opp_table->regulators[0];
	int ret;

	/* This function only supports single regulator per device */
	if (WARN_ON(opp_table->regulator_count > 1)) {
		dev_err(dev, "multiple regulators are not supported\n");
		return -EINVAL;
	}

	/* Scaling up? Scale voltage before frequency */
	if (freq >= old_freq) {
		ret = _set_opp_voltage(dev, reg, new_supply);
		if (ret)
			goto restore_voltage;
	}

	/* Change frequency */
	ret = _generic_set_opp_clk_only(dev, opp_table->clk, old_freq, freq);
	if (ret)
		goto restore_voltage;

	/* Scaling down? Scale voltage after frequency */
	if (freq < old_freq) {
		ret = _set_opp_voltage(dev, reg, new_supply);
		if (ret)
			goto restore_freq;
	}

	return 0;

restore_freq:
	if (_generic_set_opp_clk_only(dev, opp_table->clk, freq, old_freq))
		dev_err(dev, "%s: failed to restore old-freq (%lu Hz)\n",
			__func__, old_freq);
restore_voltage:
	/* This shouldn't harm even if the voltages weren't updated earlier */
	if (old_supply)
		_set_opp_voltage(dev, reg, old_supply);

	return ret;
}

static int _set_opp_custom(const struct opp_table *opp_table,
			   struct device *dev, unsigned long old_freq,
			   unsigned long freq,
			   struct dev_pm_opp_supply *old_supply,
			   struct dev_pm_opp_supply *new_supply)
{
	struct dev_pm_set_opp_data *data;
	int size;

	data = opp_table->set_opp_data;
	data->regulators = opp_table->regulators;
	data->regulator_count = opp_table->regulator_count;
	data->clk = opp_table->clk;
	data->dev = dev;

	data->old_opp.rate = old_freq;
	size = sizeof(*old_supply) * opp_table->regulator_count;
	if (IS_ERR(old_supply))
		memset(data->old_opp.supplies, 0, size);
	else
		memcpy(data->old_opp.supplies, old_supply, size);

	data->new_opp.rate = freq;
	memcpy(data->new_opp.supplies, new_supply, size);

	return opp_table->set_opp(data);
}

/* This is only called for PM domain for now */
static int _set_required_opps(struct device *dev,
			      struct opp_table *opp_table,
			      struct dev_pm_opp *opp)
{
	struct opp_table **required_opp_tables = opp_table->required_opp_tables;
	struct device **genpd_virt_devs = opp_table->genpd_virt_devs;
	unsigned int pstate;
	int i, ret = 0;

	if (!required_opp_tables)
		return 0;

	/* Single genpd case */
	if (!genpd_virt_devs) {
		pstate = opp->required_opps[0]->pstate;
		ret = dev_pm_genpd_set_performance_state(dev, pstate);
		if (ret) {
			dev_err(dev, "Failed to set performance state of %s: %d (%d)\n",
				dev_name(dev), pstate, ret);
		}
		return ret;
	}

	/* Multiple genpd case */

	/*
	 * Acquire genpd_virt_dev_lock to make sure we don't use a genpd_dev
	 * after it is freed from another thread.
	 */
	mutex_lock(&opp_table->genpd_virt_dev_lock);

	for (i = 0; i < opp_table->required_opp_count; i++) {
		pstate = opp->required_opps[i]->pstate;

		if (!genpd_virt_devs[i])
			continue;

		ret = dev_pm_genpd_set_performance_state(genpd_virt_devs[i], pstate);
		if (ret) {
			dev_err(dev, "Failed to set performance rate of %s: %d (%d)\n",
				dev_name(genpd_virt_devs[i]), pstate, ret);
			break;
		}
	}
	mutex_unlock(&opp_table->genpd_virt_dev_lock);

	return ret;
}

/**
 * dev_pm_opp_set_rate() - Configure new OPP based on frequency
 * @dev:	 device for which we do this operation
 * @target_freq: frequency to achieve
 *
 * This configures the power-supplies and clock source to the levels specified
 * by the OPP corresponding to the target_freq.
 */
int dev_pm_opp_set_rate(struct device *dev, unsigned long target_freq)
{
	struct opp_table *opp_table;
	unsigned long freq, old_freq;
	struct dev_pm_opp *old_opp, *opp;
	struct clk *clk;
	int ret;

	if (unlikely(!target_freq)) {
		dev_err(dev, "%s: Invalid target frequency %lu\n", __func__,
			target_freq);
		return -EINVAL;
	}

	opp_table = _find_opp_table(dev);
	if (IS_ERR(opp_table)) {
		dev_err(dev, "%s: device opp doesn't exist\n", __func__);
		return PTR_ERR(opp_table);
	}

	clk = opp_table->clk;
	if (IS_ERR(clk)) {
		dev_err(dev, "%s: No clock available for the device\n",
			__func__);
		ret = PTR_ERR(clk);
		goto put_opp_table;
	}

	freq = clk_round_rate(clk, target_freq);
	if ((long)freq <= 0)
		freq = target_freq;

	old_freq = clk_get_rate(clk);

	/* Return early if nothing to do */
	if (old_freq == freq) {
		dev_dbg(dev, "%s: old/new frequencies (%lu Hz) are same, nothing to do\n",
			__func__, freq);
		ret = 0;
		goto put_opp_table;
	}

	old_opp = _find_freq_ceil(opp_table, &old_freq);
	if (IS_ERR(old_opp)) {
		dev_err(dev, "%s: failed to find current OPP for freq %lu (%ld)\n",
			__func__, old_freq, PTR_ERR(old_opp));
	}

	opp = _find_freq_ceil(opp_table, &freq);
	if (IS_ERR(opp)) {
		ret = PTR_ERR(opp);
		dev_err(dev, "%s: failed to find OPP for freq %lu (%d)\n",
			__func__, freq, ret);
		goto put_old_opp;
	}

	dev_dbg(dev, "%s: switching OPP: %lu Hz --> %lu Hz\n", __func__,
		old_freq, freq);

	/* Scaling up? Configure required OPPs before frequency */
	if (freq > old_freq) {
		ret = _set_required_opps(dev, opp_table, opp);
		if (ret)
			goto put_opp;
	}

	if (opp_table->set_opp) {
		ret = _set_opp_custom(opp_table, dev, old_freq, freq,
				      IS_ERR(old_opp) ? NULL : old_opp->supplies,
				      opp->supplies);
	} else if (opp_table->regulators) {
		ret = _generic_set_opp_regulator(opp_table, dev, old_freq, freq,
						 IS_ERR(old_opp) ? NULL : old_opp->supplies,
						 opp->supplies);
	} else {
		/* Only frequency scaling */
		ret = _generic_set_opp_clk_only(dev, clk, old_freq, freq);
	}

	/* Scaling down? Configure required OPPs after frequency */
	if (!ret && freq < old_freq) {
		ret = _set_required_opps(dev, opp_table, opp);
		if (ret)
			dev_err(dev, "Failed to set required opps: %d\n", ret);
	}

put_opp:
	dev_pm_opp_put(opp);
put_old_opp:
	if (!IS_ERR(old_opp))
		dev_pm_opp_put(old_opp);
put_opp_table:
	dev_pm_opp_put_opp_table(opp_table);
	return ret;
}
EXPORT_SYMBOL_GPL(dev_pm_opp_set_rate);

/* OPP-dev Helpers */
static void _remove_opp_dev(struct opp_device *opp_dev,
			    struct opp_table *opp_table)
{
	opp_debug_unregister(opp_dev, opp_table);
	list_del(&opp_dev->node);
	kfree(opp_dev);
}

static struct opp_device *_add_opp_dev_unlocked(const struct device *dev,
						struct opp_table *opp_table)
{
	struct opp_device *opp_dev;
	int ret;

	opp_dev = kzalloc(sizeof(*opp_dev), GFP_KERNEL);
	if (!opp_dev)
		return NULL;

	/* Initialize opp-dev */
	opp_dev->dev = dev;

	list_add(&opp_dev->node, &opp_table->dev_list);

	/* Create debugfs entries for the opp_table */
	ret = opp_debug_register(opp_dev, opp_table);
	if (ret)
		dev_err(dev, "%s: Failed to register opp debugfs (%d)\n",
			__func__, ret);

	return opp_dev;
}

struct opp_device *_add_opp_dev(const struct device *dev,
				struct opp_table *opp_table)
{
	struct opp_device *opp_dev;

	mutex_lock(&opp_table->lock);
	opp_dev = _add_opp_dev_unlocked(dev, opp_table);
	mutex_unlock(&opp_table->lock);

	return opp_dev;
}

static struct opp_table *_allocate_opp_table(struct device *dev, int index)
{
	struct opp_table *opp_table;
	struct opp_device *opp_dev;
	int ret;

	/*
	 * Allocate a new OPP table. In the infrequent case where a new
	 * device is needed to be added, we pay this penalty.
	 */
	opp_table = kzalloc(sizeof(*opp_table), GFP_KERNEL);
	if (!opp_table)
		return NULL;

	mutex_init(&opp_table->lock);
	mutex_init(&opp_table->genpd_virt_dev_lock);
	INIT_LIST_HEAD(&opp_table->dev_list);

	/* Mark regulator count uninitialized */
	opp_table->regulator_count = -1;

	opp_dev = _add_opp_dev(dev, opp_table);
	if (!opp_dev) {
		kfree(opp_table);
		return NULL;
	}

	_of_init_opp_table(opp_table, dev, index);

	/* Find clk for the device */
	opp_table->clk = clk_get(dev, NULL);
	if (IS_ERR(opp_table->clk)) {
		ret = PTR_ERR(opp_table->clk);
		if (ret != -EPROBE_DEFER)
			dev_dbg(dev, "%s: Couldn't find clock: %d\n", __func__,
				ret);
	}

	BLOCKING_INIT_NOTIFIER_HEAD(&opp_table->head);
	INIT_LIST_HEAD(&opp_table->opp_list);
	kref_init(&opp_table->kref);

	/* Secure the device table modification */
	list_add(&opp_table->node, &opp_tables);
	return opp_table;
}

void _get_opp_table_kref(struct opp_table *opp_table)
{
	kref_get(&opp_table->kref);
}

static struct opp_table *_opp_get_opp_table(struct device *dev, int index)
{
	struct opp_table *opp_table;

	/* Hold our table modification lock here */
	mutex_lock(&opp_table_lock);

	opp_table = _find_opp_table_unlocked(dev);
	if (!IS_ERR(opp_table))
		goto unlock;

	opp_table = _managed_opp(dev, index);
	if (opp_table) {
		if (!_add_opp_dev_unlocked(dev, opp_table)) {
			dev_pm_opp_put_opp_table(opp_table);
			opp_table = NULL;
		}
		goto unlock;
	}

	opp_table = _allocate_opp_table(dev, index);

unlock:
	mutex_unlock(&opp_table_lock);

	return opp_table;
}

struct opp_table *dev_pm_opp_get_opp_table(struct device *dev)
{
	return _opp_get_opp_table(dev, 0);
}
EXPORT_SYMBOL_GPL(dev_pm_opp_get_opp_table);

struct opp_table *dev_pm_opp_get_opp_table_indexed(struct device *dev,
						   int index)
{
	return _opp_get_opp_table(dev, index);
}

static void _opp_table_kref_release(struct kref *kref)
{
	struct opp_table *opp_table = container_of(kref, struct opp_table, kref);
	struct opp_device *opp_dev, *temp;

	_of_clear_opp_table(opp_table);

	/* Release clk */
	if (!IS_ERR(opp_table->clk))
		clk_put(opp_table->clk);

	WARN_ON(!list_empty(&opp_table->opp_list));

	list_for_each_entry_safe(opp_dev, temp, &opp_table->dev_list, node) {
		/*
		 * The OPP table is getting removed, drop the performance state
		 * constraints.
		 */
		if (opp_table->genpd_performance_state)
			dev_pm_genpd_set_performance_state((struct device *)(opp_dev->dev), 0);

		_remove_opp_dev(opp_dev, opp_table);
	}

	mutex_destroy(&opp_table->genpd_virt_dev_lock);
	mutex_destroy(&opp_table->lock);
	list_del(&opp_table->node);
	kfree(opp_table);

	mutex_unlock(&opp_table_lock);
}

void _opp_remove_all_static(struct opp_table *opp_table)
{
	struct dev_pm_opp *opp, *tmp;

	list_for_each_entry_safe(opp, tmp, &opp_table->opp_list, node) {
		if (!opp->dynamic)
			dev_pm_opp_put(opp);
	}

	opp_table->parsed_static_opps = false;
}

static void _opp_table_list_kref_release(struct kref *kref)
{
	struct opp_table *opp_table = container_of(kref, struct opp_table,
						   list_kref);

	_opp_remove_all_static(opp_table);
	mutex_unlock(&opp_table_lock);
}

void _put_opp_list_kref(struct opp_table *opp_table)
{
	kref_put_mutex(&opp_table->list_kref, _opp_table_list_kref_release,
		       &opp_table_lock);
}

void dev_pm_opp_put_opp_table(struct opp_table *opp_table)
{
	kref_put_mutex(&opp_table->kref, _opp_table_kref_release,
		       &opp_table_lock);
}
EXPORT_SYMBOL_GPL(dev_pm_opp_put_opp_table);

void _opp_free(struct dev_pm_opp *opp)
{
	kfree(opp);
}

static void _opp_kref_release(struct kref *kref)
{
	struct dev_pm_opp *opp = container_of(kref, struct dev_pm_opp, kref);
	struct opp_table *opp_table = opp->opp_table;

	/*
	 * Notify the changes in the availability of the operable
	 * frequency/voltage list.
	 */
	blocking_notifier_call_chain(&opp_table->head, OPP_EVENT_REMOVE, opp);
	_of_opp_free_required_opps(opp_table, opp);
	opp_debug_remove_one(opp);
	list_del(&opp->node);
	kfree(opp);

	mutex_unlock(&opp_table->lock);
}

void dev_pm_opp_get(struct dev_pm_opp *opp)
{
	kref_get(&opp->kref);
}

void dev_pm_opp_put(struct dev_pm_opp *opp)
{
	kref_put_mutex(&opp->kref, _opp_kref_release, &opp->opp_table->lock);
}
EXPORT_SYMBOL_GPL(dev_pm_opp_put);

/**
 * dev_pm_opp_remove()  - Remove an OPP from OPP table
 * @dev:	device for which we do this operation
 * @freq:	OPP to remove with matching 'freq'
 *
 * This function removes an opp from the opp table.
 */
void dev_pm_opp_remove(struct device *dev, unsigned long freq)
{
	struct dev_pm_opp *opp;
	struct opp_table *opp_table;
	bool found = false;

	opp_table = _find_opp_table(dev);
	if (IS_ERR(opp_table))
		return;

	mutex_lock(&opp_table->lock);

	list_for_each_entry(opp, &opp_table->opp_list, node) {
		if (opp->rate == freq) {
			found = true;
			break;
		}
	}

	mutex_unlock(&opp_table->lock);

	if (found) {
		dev_pm_opp_put(opp);

		/* Drop the reference taken by dev_pm_opp_add() */
		dev_pm_opp_put_opp_table(opp_table);
	} else {
		dev_warn(dev, "%s: Couldn't find OPP with freq: %lu\n",
			 __func__, freq);
	}

	/* Drop the reference taken by _find_opp_table() */
	dev_pm_opp_put_opp_table(opp_table);
}
EXPORT_SYMBOL_GPL(dev_pm_opp_remove);

struct dev_pm_opp *_opp_allocate(struct opp_table *table)
{
	struct dev_pm_opp *opp;
	int count, supply_size;

	/* Allocate space for at least one supply */
	count = table->regulator_count > 0 ? table->regulator_count : 1;
	supply_size = sizeof(*opp->supplies) * count;

	/* allocate new OPP node and supplies structures */
	opp = kzalloc(sizeof(*opp) + supply_size, GFP_KERNEL);
	if (!opp)
		return NULL;

	/* Put the supplies at the end of the OPP structure as an empty array */
	opp->supplies = (struct dev_pm_opp_supply *)(opp + 1);
	INIT_LIST_HEAD(&opp->node);

	return opp;
}

static bool _opp_supported_by_regulators(struct dev_pm_opp *opp,
					 struct opp_table *opp_table)
{
	struct regulator *reg;
	int i;

	if (!opp_table->regulators)
		return true;

	for (i = 0; i < opp_table->regulator_count; i++) {
		reg = opp_table->regulators[i];

		if (!regulator_is_supported_voltage(reg,
					opp->supplies[i].u_volt_min,
					opp->supplies[i].u_volt_max)) {
			pr_warn("%s: OPP minuV: %lu maxuV: %lu, not supported by regulator\n",
				__func__, opp->supplies[i].u_volt_min,
				opp->supplies[i].u_volt_max);
			return false;
		}
	}

	return true;
}

static int _opp_is_duplicate(struct device *dev, struct dev_pm_opp *new_opp,
			     struct opp_table *opp_table,
			     struct list_head **head)
{
	struct dev_pm_opp *opp;

	/*
	 * Insert new OPP in order of increasing frequency and discard if
	 * already present.
	 *
	 * Need to use &opp_table->opp_list in the condition part of the 'for'
	 * loop, don't replace it with head otherwise it will become an infinite
	 * loop.
	 */
	list_for_each_entry(opp, &opp_table->opp_list, node) {
		if (new_opp->rate > opp->rate) {
			*head = &opp->node;
			continue;
		}

		if (new_opp->rate < opp->rate)
			return 0;

		/* Duplicate OPPs */
		dev_warn(dev, "%s: duplicate OPPs detected. Existing: freq: %lu, volt: %lu, enabled: %d. New: freq: %lu, volt: %lu, enabled: %d\n",
			 __func__, opp->rate, opp->supplies[0].u_volt,
			 opp->available, new_opp->rate,
			 new_opp->supplies[0].u_volt, new_opp->available);

		/* Should we compare voltages for all regulators here ? */
		return opp->available &&
		       new_opp->supplies[0].u_volt == opp->supplies[0].u_volt ? -EBUSY : -EEXIST;
	}

	return 0;
}

/*
 * Returns:
 * 0: On success. And appropriate error message for duplicate OPPs.
 * -EBUSY: For OPP with same freq/volt and is available. The callers of
 *  _opp_add() must return 0 if they receive -EBUSY from it. This is to make
 *  sure we don't print error messages unnecessarily if different parts of
 *  kernel try to initialize the OPP table.
 * -EEXIST: For OPP with same freq but different volt or is unavailable. This
 *  should be considered an error by the callers of _opp_add().
 */
int _opp_add(struct device *dev, struct dev_pm_opp *new_opp,
	     struct opp_table *opp_table, bool rate_not_available)
{
	struct list_head *head;
	int ret;

	mutex_lock(&opp_table->lock);
	head = &opp_table->opp_list;

	if (likely(!rate_not_available)) {
		ret = _opp_is_duplicate(dev, new_opp, opp_table, &head);
		if (ret) {
			mutex_unlock(&opp_table->lock);
			return ret;
		}
	}

	list_add(&new_opp->node, head);
	mutex_unlock(&opp_table->lock);

	new_opp->opp_table = opp_table;
	kref_init(&new_opp->kref);

	ret = opp_debug_create_one(new_opp, opp_table);
	if (ret)
		dev_err(dev, "%s: Failed to register opp to debugfs (%d)\n",
			__func__, ret);

	if (!_opp_supported_by_regulators(new_opp, opp_table)) {
		new_opp->available = false;
		dev_warn(dev, "%s: OPP not supported by regulators (%lu)\n",
			 __func__, new_opp->rate);
	}

	return 0;
}

/**
 * _opp_add_v1() - Allocate a OPP based on v1 bindings.
 * @opp_table:	OPP table
 * @dev:	device for which we do this operation
 * @freq:	Frequency in Hz for this OPP
 * @u_volt:	Voltage in uVolts for this OPP
 * @dynamic:	Dynamically added OPPs.
 *
 * This function adds an opp definition to the opp table and returns status.
 * The opp is made available by default and it can be controlled using
 * dev_pm_opp_enable/disable functions and may be removed by dev_pm_opp_remove.
 *
 * NOTE: "dynamic" parameter impacts OPPs added by the dev_pm_opp_of_add_table
 * and freed by dev_pm_opp_of_remove_table.
 *
 * Return:
 * 0		On success OR
 *		Duplicate OPPs (both freq and volt are same) and opp->available
 * -EEXIST	Freq are same and volt are different OR
 *		Duplicate OPPs (both freq and volt are same) and !opp->available
 * -ENOMEM	Memory allocation failure
 */
int _opp_add_v1(struct opp_table *opp_table, struct device *dev,
		unsigned long freq, long u_volt, bool dynamic)
{
	struct dev_pm_opp *new_opp;
	unsigned long tol;
	int ret;

	new_opp = _opp_allocate(opp_table);
	if (!new_opp)
		return -ENOMEM;

	/* populate the opp table */
	new_opp->rate = freq;
	tol = u_volt * opp_table->voltage_tolerance_v1 / 100;
	new_opp->supplies[0].u_volt = u_volt;
	new_opp->supplies[0].u_volt_min = u_volt - tol;
	new_opp->supplies[0].u_volt_max = u_volt + tol;
	new_opp->available = true;
	new_opp->dynamic = dynamic;

	ret = _opp_add(dev, new_opp, opp_table, false);
	if (ret) {
		/* Don't return error for duplicate OPPs */
		if (ret == -EBUSY)
			ret = 0;
		goto free_opp;
	}

	/*
	 * Notify the changes in the availability of the operable
	 * frequency/voltage list.
	 */
	blocking_notifier_call_chain(&opp_table->head, OPP_EVENT_ADD, new_opp);
	return 0;

free_opp:
	_opp_free(new_opp);

	return ret;
}

/**
 * dev_pm_opp_set_supported_hw() - Set supported platforms
 * @dev: Device for which supported-hw has to be set.
 * @versions: Array of hierarchy of versions to match.
 * @count: Number of elements in the array.
 *
 * This is required only for the V2 bindings, and it enables a platform to
 * specify the hierarchy of versions it supports. OPP layer will then enable
 * OPPs, which are available for those versions, based on its 'opp-supported-hw'
 * property.
 */
struct opp_table *dev_pm_opp_set_supported_hw(struct device *dev,
			const u32 *versions, unsigned int count)
{
	struct opp_table *opp_table;

	opp_table = dev_pm_opp_get_opp_table(dev);
	if (!opp_table)
		return ERR_PTR(-ENOMEM);

	/* Make sure there are no concurrent readers while updating opp_table */
	WARN_ON(!list_empty(&opp_table->opp_list));

	/* Another CPU that shares the OPP table has set the property ? */
	if (opp_table->supported_hw)
		return opp_table;

	opp_table->supported_hw = kmemdup(versions, count * sizeof(*versions),
					GFP_KERNEL);
	if (!opp_table->supported_hw) {
		dev_pm_opp_put_opp_table(opp_table);
		return ERR_PTR(-ENOMEM);
	}

	opp_table->supported_hw_count = count;

	return opp_table;
}
EXPORT_SYMBOL_GPL(dev_pm_opp_set_supported_hw);

/**
 * dev_pm_opp_put_supported_hw() - Releases resources blocked for supported hw
 * @opp_table: OPP table returned by dev_pm_opp_set_supported_hw().
 *
 * This is required only for the V2 bindings, and is called for a matching
 * dev_pm_opp_set_supported_hw(). Until this is called, the opp_table structure
 * will not be freed.
 */
void dev_pm_opp_put_supported_hw(struct opp_table *opp_table)
{
	/* Make sure there are no concurrent readers while updating opp_table */
	WARN_ON(!list_empty(&opp_table->opp_list));

	kfree(opp_table->supported_hw);
	opp_table->supported_hw = NULL;
	opp_table->supported_hw_count = 0;

	dev_pm_opp_put_opp_table(opp_table);
}
EXPORT_SYMBOL_GPL(dev_pm_opp_put_supported_hw);

/**
 * dev_pm_opp_set_prop_name() - Set prop-extn name
 * @dev: Device for which the prop-name has to be set.
 * @name: name to postfix to properties.
 *
 * This is required only for the V2 bindings, and it enables a platform to
 * specify the extn to be used for certain property names. The properties to
 * which the extension will apply are opp-microvolt and opp-microamp. OPP core
 * should postfix the property name with -<name> while looking for them.
 */
struct opp_table *dev_pm_opp_set_prop_name(struct device *dev, const char *name)
{
	struct opp_table *opp_table;

	opp_table = dev_pm_opp_get_opp_table(dev);
	if (!opp_table)
		return ERR_PTR(-ENOMEM);

	/* Make sure there are no concurrent readers while updating opp_table */
	WARN_ON(!list_empty(&opp_table->opp_list));

	/* Another CPU that shares the OPP table has set the property ? */
	if (opp_table->prop_name)
		return opp_table;

	opp_table->prop_name = kstrdup(name, GFP_KERNEL);
	if (!opp_table->prop_name) {
		dev_pm_opp_put_opp_table(opp_table);
		return ERR_PTR(-ENOMEM);
	}

	return opp_table;
}
EXPORT_SYMBOL_GPL(dev_pm_opp_set_prop_name);

/**
 * dev_pm_opp_put_prop_name() - Releases resources blocked for prop-name
 * @opp_table: OPP table returned by dev_pm_opp_set_prop_name().
 *
 * This is required only for the V2 bindings, and is called for a matching
 * dev_pm_opp_set_prop_name(). Until this is called, the opp_table structure
 * will not be freed.
 */
void dev_pm_opp_put_prop_name(struct opp_table *opp_table)
{
	/* Make sure there are no concurrent readers while updating opp_table */
	WARN_ON(!list_empty(&opp_table->opp_list));

	kfree(opp_table->prop_name);
	opp_table->prop_name = NULL;

	dev_pm_opp_put_opp_table(opp_table);
}
EXPORT_SYMBOL_GPL(dev_pm_opp_put_prop_name);

static int _allocate_set_opp_data(struct opp_table *opp_table)
{
	struct dev_pm_set_opp_data *data;
	int len, count = opp_table->regulator_count;

	if (WARN_ON(!opp_table->regulators))
		return -EINVAL;

	/* space for set_opp_data */
	len = sizeof(*data);

	/* space for old_opp.supplies and new_opp.supplies */
	len += 2 * sizeof(struct dev_pm_opp_supply) * count;

	data = kzalloc(len, GFP_KERNEL);
	if (!data)
		return -ENOMEM;

	data->old_opp.supplies = (void *)(data + 1);
	data->new_opp.supplies = data->old_opp.supplies + count;

	opp_table->set_opp_data = data;

	return 0;
}

static void _free_set_opp_data(struct opp_table *opp_table)
{
	kfree(opp_table->set_opp_data);
	opp_table->set_opp_data = NULL;
}

/**
 * dev_pm_opp_set_regulators() - Set regulator names for the device
 * @dev: Device for which regulator name is being set.
 * @names: Array of pointers to the names of the regulator.
 * @count: Number of regulators.
 *
 * In order to support OPP switching, OPP layer needs to know the name of the
 * device's regulators, as the core would be required to switch voltages as
 * well.
 *
 * This must be called before any OPPs are initialized for the device.
 */
struct opp_table *dev_pm_opp_set_regulators(struct device *dev,
					    const char * const names[],
					    unsigned int count)
{
	struct opp_table *opp_table;
	struct regulator *reg;
	int ret, i;

	opp_table = dev_pm_opp_get_opp_table(dev);
	if (!opp_table)
		return ERR_PTR(-ENOMEM);

	/* This should be called before OPPs are initialized */
	if (WARN_ON(!list_empty(&opp_table->opp_list))) {
		ret = -EBUSY;
		goto err;
	}

	/* Another CPU that shares the OPP table has set the regulators ? */
	if (opp_table->regulators)
		return opp_table;

	opp_table->regulators = kmalloc_array(count,
					      sizeof(*opp_table->regulators),
					      GFP_KERNEL);
	if (!opp_table->regulators) {
		ret = -ENOMEM;
		goto err;
	}

	for (i = 0; i < count; i++) {
		reg = regulator_get_optional(dev, names[i]);
		if (IS_ERR(reg)) {
			ret = PTR_ERR(reg);
			if (ret != -EPROBE_DEFER)
				dev_err(dev, "%s: no regulator (%s) found: %d\n",
					__func__, names[i], ret);
			goto free_regulators;
		}

		opp_table->regulators[i] = reg;
	}

	opp_table->regulator_count = count;

	/* Allocate block only once to pass to set_opp() routines */
	ret = _allocate_set_opp_data(opp_table);
	if (ret)
		goto free_regulators;

	return opp_table;

free_regulators:
	while (i != 0)
		regulator_put(opp_table->regulators[--i]);

	kfree(opp_table->regulators);
	opp_table->regulators = NULL;
	opp_table->regulator_count = -1;
err:
	dev_pm_opp_put_opp_table(opp_table);

	return ERR_PTR(ret);
}
EXPORT_SYMBOL_GPL(dev_pm_opp_set_regulators);

/**
 * dev_pm_opp_put_regulators() - Releases resources blocked for regulator
 * @opp_table: OPP table returned from dev_pm_opp_set_regulators().
 */
void dev_pm_opp_put_regulators(struct opp_table *opp_table)
{
	int i;

	if (!opp_table->regulators)
		goto put_opp_table;

	/* Make sure there are no concurrent readers while updating opp_table */
	WARN_ON(!list_empty(&opp_table->opp_list));

	for (i = opp_table->regulator_count - 1; i >= 0; i--)
		regulator_put(opp_table->regulators[i]);

	_free_set_opp_data(opp_table);

	kfree(opp_table->regulators);
	opp_table->regulators = NULL;
	opp_table->regulator_count = -1;

put_opp_table:
	dev_pm_opp_put_opp_table(opp_table);
}
EXPORT_SYMBOL_GPL(dev_pm_opp_put_regulators);

/**
 * dev_pm_opp_set_clkname() - Set clk name for the device
 * @dev: Device for which clk name is being set.
 * @name: Clk name.
 *
 * In order to support OPP switching, OPP layer needs to get pointer to the
 * clock for the device. Simple cases work fine without using this routine (i.e.
 * by passing connection-id as NULL), but for a device with multiple clocks
 * available, the OPP core needs to know the exact name of the clk to use.
 *
 * This must be called before any OPPs are initialized for the device.
 */
struct opp_table *dev_pm_opp_set_clkname(struct device *dev, const char *name)
{
	struct opp_table *opp_table;
	int ret;

	opp_table = dev_pm_opp_get_opp_table(dev);
	if (!opp_table)
		return ERR_PTR(-ENOMEM);

	/* This should be called before OPPs are initialized */
	if (WARN_ON(!list_empty(&opp_table->opp_list))) {
		ret = -EBUSY;
		goto err;
	}

	/* Already have default clk set, free it */
	if (!IS_ERR(opp_table->clk))
		clk_put(opp_table->clk);

	/* Find clk for the device */
	opp_table->clk = clk_get(dev, name);
	if (IS_ERR(opp_table->clk)) {
		ret = PTR_ERR(opp_table->clk);
		if (ret != -EPROBE_DEFER) {
			dev_err(dev, "%s: Couldn't find clock: %d\n", __func__,
				ret);
		}
		goto err;
	}

	return opp_table;

err:
	dev_pm_opp_put_opp_table(opp_table);

	return ERR_PTR(ret);
}
EXPORT_SYMBOL_GPL(dev_pm_opp_set_clkname);

/**
 * dev_pm_opp_put_clkname() - Releases resources blocked for clk.
 * @opp_table: OPP table returned from dev_pm_opp_set_clkname().
 */
void dev_pm_opp_put_clkname(struct opp_table *opp_table)
{
	/* Make sure there are no concurrent readers while updating opp_table */
	WARN_ON(!list_empty(&opp_table->opp_list));

	clk_put(opp_table->clk);
	opp_table->clk = ERR_PTR(-EINVAL);

	dev_pm_opp_put_opp_table(opp_table);
}
EXPORT_SYMBOL_GPL(dev_pm_opp_put_clkname);

/**
 * dev_pm_opp_register_set_opp_helper() - Register custom set OPP helper
 * @dev: Device for which the helper is getting registered.
 * @set_opp: Custom set OPP helper.
 *
 * This is useful to support complex platforms (like platforms with multiple
 * regulators per device), instead of the generic OPP set rate helper.
 *
 * This must be called before any OPPs are initialized for the device.
 */
struct opp_table *dev_pm_opp_register_set_opp_helper(struct device *dev,
			int (*set_opp)(struct dev_pm_set_opp_data *data))
{
	struct opp_table *opp_table;

	if (!set_opp)
		return ERR_PTR(-EINVAL);

	opp_table = dev_pm_opp_get_opp_table(dev);
	if (!opp_table)
		return ERR_PTR(-ENOMEM);

	/* This should be called before OPPs are initialized */
	if (WARN_ON(!list_empty(&opp_table->opp_list))) {
		dev_pm_opp_put_opp_table(opp_table);
		return ERR_PTR(-EBUSY);
	}

	/* Another CPU that shares the OPP table has set the helper ? */
	if (!opp_table->set_opp)
		opp_table->set_opp = set_opp;

	return opp_table;
}
EXPORT_SYMBOL_GPL(dev_pm_opp_register_set_opp_helper);

/**
 * dev_pm_opp_unregister_set_opp_helper() - Releases resources blocked for
 *					   set_opp helper
 * @opp_table: OPP table returned from dev_pm_opp_register_set_opp_helper().
 *
 * Release resources blocked for platform specific set_opp helper.
 */
void dev_pm_opp_unregister_set_opp_helper(struct opp_table *opp_table)
{
	/* Make sure there are no concurrent readers while updating opp_table */
	WARN_ON(!list_empty(&opp_table->opp_list));

	opp_table->set_opp = NULL;
	dev_pm_opp_put_opp_table(opp_table);
}
EXPORT_SYMBOL_GPL(dev_pm_opp_unregister_set_opp_helper);

/**
 * dev_pm_opp_set_genpd_virt_dev - Set virtual genpd device for an index
 * @dev: Consumer device for which the genpd device is getting set.
 * @virt_dev: virtual genpd device.
 * @index: index.
 *
 * Multiple generic power domains for a device are supported with the help of
 * virtual genpd devices, which are created for each consumer device - genpd
 * pair. These are the device structures which are attached to the power domain
 * and are required by the OPP core to set the performance state of the genpd.
 *
 * This helper will normally be called by the consumer driver of the device
 * "dev", as only that has details of the genpd devices.
 *
 * This helper needs to be called once for each of those virtual devices, but
 * only if multiple domains are available for a device. Otherwise the original
 * device structure will be used instead by the OPP core.
 */
struct opp_table *dev_pm_opp_set_genpd_virt_dev(struct device *dev,
						struct device *virt_dev,
						int index)
{
	struct opp_table *opp_table;

	opp_table = dev_pm_opp_get_opp_table(dev);
	if (!opp_table)
		return ERR_PTR(-ENOMEM);

	mutex_lock(&opp_table->genpd_virt_dev_lock);

	if (unlikely(!opp_table->genpd_virt_devs ||
		     index >= opp_table->required_opp_count ||
		     opp_table->genpd_virt_devs[index])) {

		dev_err(dev, "Invalid request to set required device\n");
		dev_pm_opp_put_opp_table(opp_table);
		mutex_unlock(&opp_table->genpd_virt_dev_lock);

		return ERR_PTR(-EINVAL);
	}

	opp_table->genpd_virt_devs[index] = virt_dev;
	mutex_unlock(&opp_table->genpd_virt_dev_lock);

	return opp_table;
}

/**
 * dev_pm_opp_put_genpd_virt_dev() - Releases resources blocked for genpd device.
 * @opp_table: OPP table returned by dev_pm_opp_set_genpd_virt_dev().
 * @virt_dev: virtual genpd device.
 *
 * This releases the resource previously acquired with a call to
 * dev_pm_opp_set_genpd_virt_dev(). The consumer driver shall call this helper
 * if it doesn't want OPP core to update performance state of a power domain
 * anymore.
 */
void dev_pm_opp_put_genpd_virt_dev(struct opp_table *opp_table,
				   struct device *virt_dev)
{
	int i;

	/*
	 * Acquire genpd_virt_dev_lock to make sure virt_dev isn't getting
	 * used in parallel.
	 */
	mutex_lock(&opp_table->genpd_virt_dev_lock);

	for (i = 0; i < opp_table->required_opp_count; i++) {
		if (opp_table->genpd_virt_devs[i] != virt_dev)
			continue;

		opp_table->genpd_virt_devs[i] = NULL;
		dev_pm_opp_put_opp_table(opp_table);

		/* Drop the vote */
		dev_pm_genpd_set_performance_state(virt_dev, 0);
		break;
	}

	mutex_unlock(&opp_table->genpd_virt_dev_lock);

	if (unlikely(i == opp_table->required_opp_count))
		dev_err(virt_dev, "Failed to find required device entry\n");
}

/**
<<<<<<< HEAD
=======
 * dev_pm_opp_xlate_performance_state() - Find required OPP's pstate for src_table.
 * @src_table: OPP table which has dst_table as one of its required OPP table.
 * @dst_table: Required OPP table of the src_table.
 * @pstate: Current performance state of the src_table.
 *
 * This Returns pstate of the OPP (present in @dst_table) pointed out by the
 * "required-opps" property of the OPP (present in @src_table) which has
 * performance state set to @pstate.
 *
 * Return: Zero or positive performance state on success, otherwise negative
 * value on errors.
 */
int dev_pm_opp_xlate_performance_state(struct opp_table *src_table,
				       struct opp_table *dst_table,
				       unsigned int pstate)
{
	struct dev_pm_opp *opp;
	int dest_pstate = -EINVAL;
	int i;

	if (!pstate)
		return 0;

	/*
	 * Normally the src_table will have the "required_opps" property set to
	 * point to one of the OPPs in the dst_table, but in some cases the
	 * genpd and its master have one to one mapping of performance states
	 * and so none of them have the "required-opps" property set. Return the
	 * pstate of the src_table as it is in such cases.
	 */
	if (!src_table->required_opp_count)
		return pstate;

	for (i = 0; i < src_table->required_opp_count; i++) {
		if (src_table->required_opp_tables[i]->np == dst_table->np)
			break;
	}

	if (unlikely(i == src_table->required_opp_count)) {
		pr_err("%s: Couldn't find matching OPP table (%p: %p)\n",
		       __func__, src_table, dst_table);
		return -EINVAL;
	}

	mutex_lock(&src_table->lock);

	list_for_each_entry(opp, &src_table->opp_list, node) {
		if (opp->pstate == pstate) {
			dest_pstate = opp->required_opps[i]->pstate;
			goto unlock;
		}
	}

	pr_err("%s: Couldn't find matching OPP (%p: %p)\n", __func__, src_table,
	       dst_table);

unlock:
	mutex_unlock(&src_table->lock);

	return dest_pstate;
}

/**
>>>>>>> ade0c949
 * dev_pm_opp_add()  - Add an OPP table from a table definitions
 * @dev:	device for which we do this operation
 * @freq:	Frequency in Hz for this OPP
 * @u_volt:	Voltage in uVolts for this OPP
 *
 * This function adds an opp definition to the opp table and returns status.
 * The opp is made available by default and it can be controlled using
 * dev_pm_opp_enable/disable functions.
 *
 * Return:
 * 0		On success OR
 *		Duplicate OPPs (both freq and volt are same) and opp->available
 * -EEXIST	Freq are same and volt are different OR
 *		Duplicate OPPs (both freq and volt are same) and !opp->available
 * -ENOMEM	Memory allocation failure
 */
int dev_pm_opp_add(struct device *dev, unsigned long freq, unsigned long u_volt)
{
	struct opp_table *opp_table;
	int ret;

	opp_table = dev_pm_opp_get_opp_table(dev);
	if (!opp_table)
		return -ENOMEM;

	/* Fix regulator count for dynamic OPPs */
	opp_table->regulator_count = 1;

	ret = _opp_add_v1(opp_table, dev, freq, u_volt, true);
	if (ret)
		dev_pm_opp_put_opp_table(opp_table);

	return ret;
}
EXPORT_SYMBOL_GPL(dev_pm_opp_add);

/**
 * _opp_set_availability() - helper to set the availability of an opp
 * @dev:		device for which we do this operation
 * @freq:		OPP frequency to modify availability
 * @availability_req:	availability status requested for this opp
 *
 * Set the availability of an OPP, opp_{enable,disable} share a common logic
 * which is isolated here.
 *
 * Return: -EINVAL for bad pointers, -ENOMEM if no memory available for the
 * copy operation, returns 0 if no modification was done OR modification was
 * successful.
 */
static int _opp_set_availability(struct device *dev, unsigned long freq,
				 bool availability_req)
{
	struct opp_table *opp_table;
	struct dev_pm_opp *tmp_opp, *opp = ERR_PTR(-ENODEV);
	int r = 0;

	/* Find the opp_table */
	opp_table = _find_opp_table(dev);
	if (IS_ERR(opp_table)) {
		r = PTR_ERR(opp_table);
		dev_warn(dev, "%s: Device OPP not found (%d)\n", __func__, r);
		return r;
	}

	mutex_lock(&opp_table->lock);

	/* Do we have the frequency? */
	list_for_each_entry(tmp_opp, &opp_table->opp_list, node) {
		if (tmp_opp->rate == freq) {
			opp = tmp_opp;
			break;
		}
	}

	if (IS_ERR(opp)) {
		r = PTR_ERR(opp);
		goto unlock;
	}

	/* Is update really needed? */
	if (opp->available == availability_req)
		goto unlock;

	opp->available = availability_req;

	dev_pm_opp_get(opp);
	mutex_unlock(&opp_table->lock);

	/* Notify the change of the OPP availability */
	if (availability_req)
		blocking_notifier_call_chain(&opp_table->head, OPP_EVENT_ENABLE,
					     opp);
	else
		blocking_notifier_call_chain(&opp_table->head,
					     OPP_EVENT_DISABLE, opp);

	dev_pm_opp_put(opp);
	goto put_table;

unlock:
	mutex_unlock(&opp_table->lock);
put_table:
	dev_pm_opp_put_opp_table(opp_table);
	return r;
}

/**
 * dev_pm_opp_enable() - Enable a specific OPP
 * @dev:	device for which we do this operation
 * @freq:	OPP frequency to enable
 *
 * Enables a provided opp. If the operation is valid, this returns 0, else the
 * corresponding error value. It is meant to be used for users an OPP available
 * after being temporarily made unavailable with dev_pm_opp_disable.
 *
 * Return: -EINVAL for bad pointers, -ENOMEM if no memory available for the
 * copy operation, returns 0 if no modification was done OR modification was
 * successful.
 */
int dev_pm_opp_enable(struct device *dev, unsigned long freq)
{
	return _opp_set_availability(dev, freq, true);
}
EXPORT_SYMBOL_GPL(dev_pm_opp_enable);

/**
 * dev_pm_opp_disable() - Disable a specific OPP
 * @dev:	device for which we do this operation
 * @freq:	OPP frequency to disable
 *
 * Disables a provided opp. If the operation is valid, this returns
 * 0, else the corresponding error value. It is meant to be a temporary
 * control by users to make this OPP not available until the circumstances are
 * right to make it available again (with a call to dev_pm_opp_enable).
 *
 * Return: -EINVAL for bad pointers, -ENOMEM if no memory available for the
 * copy operation, returns 0 if no modification was done OR modification was
 * successful.
 */
int dev_pm_opp_disable(struct device *dev, unsigned long freq)
{
	return _opp_set_availability(dev, freq, false);
}
EXPORT_SYMBOL_GPL(dev_pm_opp_disable);

/**
 * dev_pm_opp_register_notifier() - Register OPP notifier for the device
 * @dev:	Device for which notifier needs to be registered
 * @nb:		Notifier block to be registered
 *
 * Return: 0 on success or a negative error value.
 */
int dev_pm_opp_register_notifier(struct device *dev, struct notifier_block *nb)
{
	struct opp_table *opp_table;
	int ret;

	opp_table = _find_opp_table(dev);
	if (IS_ERR(opp_table))
		return PTR_ERR(opp_table);

	ret = blocking_notifier_chain_register(&opp_table->head, nb);

	dev_pm_opp_put_opp_table(opp_table);

	return ret;
}
EXPORT_SYMBOL(dev_pm_opp_register_notifier);

/**
 * dev_pm_opp_unregister_notifier() - Unregister OPP notifier for the device
 * @dev:	Device for which notifier needs to be unregistered
 * @nb:		Notifier block to be unregistered
 *
 * Return: 0 on success or a negative error value.
 */
int dev_pm_opp_unregister_notifier(struct device *dev,
				   struct notifier_block *nb)
{
	struct opp_table *opp_table;
	int ret;

	opp_table = _find_opp_table(dev);
	if (IS_ERR(opp_table))
		return PTR_ERR(opp_table);

	ret = blocking_notifier_chain_unregister(&opp_table->head, nb);

	dev_pm_opp_put_opp_table(opp_table);

	return ret;
}
EXPORT_SYMBOL(dev_pm_opp_unregister_notifier);

void _dev_pm_opp_find_and_remove_table(struct device *dev)
{
	struct opp_table *opp_table;

	/* Check for existing table for 'dev' */
	opp_table = _find_opp_table(dev);
	if (IS_ERR(opp_table)) {
		int error = PTR_ERR(opp_table);

		if (error != -ENODEV)
			WARN(1, "%s: opp_table: %d\n",
			     IS_ERR_OR_NULL(dev) ?
					"Invalid device" : dev_name(dev),
			     error);
		return;
	}

	_put_opp_list_kref(opp_table);

	/* Drop reference taken by _find_opp_table() */
	dev_pm_opp_put_opp_table(opp_table);

	/* Drop reference taken while the OPP table was added */
	dev_pm_opp_put_opp_table(opp_table);
}

/**
 * dev_pm_opp_remove_table() - Free all OPPs associated with the device
 * @dev:	device pointer used to lookup OPP table.
 *
 * Free both OPPs created using static entries present in DT and the
 * dynamically added entries.
 */
void dev_pm_opp_remove_table(struct device *dev)
{
	_dev_pm_opp_find_and_remove_table(dev);
}
EXPORT_SYMBOL_GPL(dev_pm_opp_remove_table);<|MERGE_RESOLUTION|>--- conflicted
+++ resolved
@@ -1714,8 +1714,6 @@
 }
 
 /**
-<<<<<<< HEAD
-=======
  * dev_pm_opp_xlate_performance_state() - Find required OPP's pstate for src_table.
  * @src_table: OPP table which has dst_table as one of its required OPP table.
  * @dst_table: Required OPP table of the src_table.
@@ -1779,7 +1777,6 @@
 }
 
 /**
->>>>>>> ade0c949
  * dev_pm_opp_add()  - Add an OPP table from a table definitions
  * @dev:	device for which we do this operation
  * @freq:	Frequency in Hz for this OPP

# SPDX-License-Identifier: GPL-2.0-only
#
# Frequency
#	Direct Digital Synthesis drivers (DDS)
#	Clock Distribution device drivers
#	Phase-Locked Loop (PLL) frequency synthesizers
#
# When adding new entries keep the list in alphabetical order

menu "Frequency Synthesizers DDS/PLL"

menu "Clock Generator/Distribution"

config AD9523
	tristate "Analog Devices AD9523 Low Jitter Clock Generator"
	depends on SPI
	help
	  Say yes here to build support for Analog Devices AD9523 Low Jitter
	  Clock Generator. The driver provides direct access via sysfs.

	  To compile this driver as a module, choose M here: the
	  module will be called ad9523.

endmenu

#
# Phase-Locked Loop (PLL) frequency synthesizers
#

menu "Phase-Locked Loop (PLL) frequency synthesizers"

config ADF4350
	tristate "Analog Devices ADF4350/ADF4351 Wideband Synthesizers"
	depends on SPI
	help
	  Say yes here to build support for Analog Devices  ADF4350/ADF4351
	  Wideband Synthesizers. The driver provides direct access via sysfs.

	  To compile this driver as a module, choose M here: the
	  module will be called adf4350.

config ADF4371
	tristate "Analog Devices ADF4371/ADF4372 Wideband Synthesizers"
	depends on SPI
	select REGMAP_SPI
	help
	  Say yes here to build support for Analog Devices ADF4371 and ADF4372
	  Wideband Synthesizers. The driver provides direct access via sysfs.

	  To compile this driver as a module, choose M here: the
	  module will be called adf4371.

<<<<<<< HEAD
=======
config ADMV1013
	tristate "Analog Devices ADMV1013 Microwave Upconverter"
	depends on SPI && COMMON_CLK
	help
	  Say yes here to build support for Analog Devices ADMV1013
	  24 GHz to 44 GHz, Wideband, Microwave Upconverter.

	  To compile this driver as a module, choose M here: the
	  module will be called admv1013.

>>>>>>> 754e0b0e
config ADRF6780
        tristate "Analog Devices ADRF6780 Microwave Upconverter"
        depends on SPI
        depends on COMMON_CLK
        help
          Say yes here to build support for Analog Devices ADRF6780
          5.9 GHz to 23.6 GHz, Wideband, Microwave Upconverter.

          To compile this driver as a module, choose M here: the
          module will be called adrf6780.

endmenu
endmenu<|MERGE_RESOLUTION|>--- conflicted
+++ resolved
@@ -50,8 +50,6 @@
 	  To compile this driver as a module, choose M here: the
 	  module will be called adf4371.
 
-<<<<<<< HEAD
-=======
 config ADMV1013
 	tristate "Analog Devices ADMV1013 Microwave Upconverter"
 	depends on SPI && COMMON_CLK
@@ -62,7 +60,6 @@
 	  To compile this driver as a module, choose M here: the
 	  module will be called admv1013.
 
->>>>>>> 754e0b0e
 config ADRF6780
         tristate "Analog Devices ADRF6780 Microwave Upconverter"
         depends on SPI

// SPDX-License-Identifier: GPL-2.0-only
/*
 * Copyright (C) 2007-2008 Advanced Micro Devices, Inc.
 * Author: Joerg Roedel <jroedel@suse.de>
 */

#define pr_fmt(fmt)    "iommu: " fmt

#include <linux/amba/bus.h>
#include <linux/device.h>
#include <linux/kernel.h>
#include <linux/bits.h>
#include <linux/bug.h>
#include <linux/types.h>
#include <linux/init.h>
#include <linux/export.h>
#include <linux/slab.h>
#include <linux/errno.h>
#include <linux/host1x_context_bus.h>
#include <linux/iommu.h>
#include <linux/idr.h>
#include <linux/err.h>
#include <linux/pci.h>
#include <linux/pci-ats.h>
#include <linux/bitops.h>
#include <linux/platform_device.h>
#include <linux/property.h>
#include <linux/fsl/mc.h>
#include <linux/module.h>
#include <linux/cc_platform.h>
#include <linux/cdx/cdx_bus.h>
#include <trace/events/iommu.h>
#include <linux/sched/mm.h>
#include <linux/msi.h>

#include "dma-iommu.h"

#include "iommu-sva.h"

static struct kset *iommu_group_kset;
static DEFINE_IDA(iommu_group_ida);

static unsigned int iommu_def_domain_type __read_mostly;
static bool iommu_dma_strict __read_mostly = IS_ENABLED(CONFIG_IOMMU_DEFAULT_DMA_STRICT);
static u32 iommu_cmd_line __read_mostly;

struct iommu_group {
	struct kobject kobj;
	struct kobject *devices_kobj;
	struct list_head devices;
	struct xarray pasid_array;
	struct mutex mutex;
	void *iommu_data;
	void (*iommu_data_release)(void *iommu_data);
	char *name;
	int id;
	struct iommu_domain *default_domain;
	struct iommu_domain *blocking_domain;
	struct iommu_domain *domain;
	struct list_head entry;
	unsigned int owner_cnt;
	void *owner;
};

struct group_device {
	struct list_head list;
	struct device *dev;
	char *name;
};

/* Iterate over each struct group_device in a struct iommu_group */
#define for_each_group_device(group, pos) \
	list_for_each_entry(pos, &(group)->devices, list)

struct iommu_group_attribute {
	struct attribute attr;
	ssize_t (*show)(struct iommu_group *group, char *buf);
	ssize_t (*store)(struct iommu_group *group,
			 const char *buf, size_t count);
};

static const char * const iommu_group_resv_type_string[] = {
	[IOMMU_RESV_DIRECT]			= "direct",
	[IOMMU_RESV_DIRECT_RELAXABLE]		= "direct-relaxable",
	[IOMMU_RESV_RESERVED]			= "reserved",
	[IOMMU_RESV_MSI]			= "msi",
	[IOMMU_RESV_SW_MSI]			= "msi",
};

#define IOMMU_CMD_LINE_DMA_API		BIT(0)
#define IOMMU_CMD_LINE_STRICT		BIT(1)

static int iommu_bus_notifier(struct notifier_block *nb,
			      unsigned long action, void *data);
static void iommu_release_device(struct device *dev);
static struct iommu_domain *__iommu_domain_alloc(const struct bus_type *bus,
						 unsigned type);
static int __iommu_attach_device(struct iommu_domain *domain,
				 struct device *dev);
static int __iommu_attach_group(struct iommu_domain *domain,
				struct iommu_group *group);

enum {
	IOMMU_SET_DOMAIN_MUST_SUCCEED = 1 << 0,
};

static int __iommu_device_set_domain(struct iommu_group *group,
				     struct device *dev,
				     struct iommu_domain *new_domain,
				     unsigned int flags);
static int __iommu_group_set_domain_internal(struct iommu_group *group,
					     struct iommu_domain *new_domain,
					     unsigned int flags);
static int __iommu_group_set_domain(struct iommu_group *group,
				    struct iommu_domain *new_domain)
{
	return __iommu_group_set_domain_internal(group, new_domain, 0);
}
static void __iommu_group_set_domain_nofail(struct iommu_group *group,
					    struct iommu_domain *new_domain)
{
	WARN_ON(__iommu_group_set_domain_internal(
		group, new_domain, IOMMU_SET_DOMAIN_MUST_SUCCEED));
}

static int iommu_setup_default_domain(struct iommu_group *group,
				      int target_type);
static int iommu_create_device_direct_mappings(struct iommu_domain *domain,
					       struct device *dev);
static struct iommu_group *iommu_group_get_for_dev(struct device *dev);
static ssize_t iommu_group_store_type(struct iommu_group *group,
				      const char *buf, size_t count);

#define IOMMU_GROUP_ATTR(_name, _mode, _show, _store)		\
struct iommu_group_attribute iommu_group_attr_##_name =		\
	__ATTR(_name, _mode, _show, _store)

#define to_iommu_group_attr(_attr)	\
	container_of(_attr, struct iommu_group_attribute, attr)
#define to_iommu_group(_kobj)		\
	container_of(_kobj, struct iommu_group, kobj)

static LIST_HEAD(iommu_device_list);
static DEFINE_SPINLOCK(iommu_device_lock);

static struct bus_type * const iommu_buses[] = {
	&platform_bus_type,
#ifdef CONFIG_PCI
	&pci_bus_type,
#endif
#ifdef CONFIG_ARM_AMBA
	&amba_bustype,
#endif
#ifdef CONFIG_FSL_MC_BUS
	&fsl_mc_bus_type,
#endif
#ifdef CONFIG_TEGRA_HOST1X_CONTEXT_BUS
	&host1x_context_device_bus_type,
#endif
#ifdef CONFIG_CDX_BUS
	&cdx_bus_type,
#endif
};

/*
 * Use a function instead of an array here because the domain-type is a
 * bit-field, so an array would waste memory.
 */
static const char *iommu_domain_type_str(unsigned int t)
{
	switch (t) {
	case IOMMU_DOMAIN_BLOCKED:
		return "Blocked";
	case IOMMU_DOMAIN_IDENTITY:
		return "Passthrough";
	case IOMMU_DOMAIN_UNMANAGED:
		return "Unmanaged";
	case IOMMU_DOMAIN_DMA:
	case IOMMU_DOMAIN_DMA_FQ:
		return "Translated";
	default:
		return "Unknown";
	}
}

static int __init iommu_subsys_init(void)
{
	struct notifier_block *nb;

	if (!(iommu_cmd_line & IOMMU_CMD_LINE_DMA_API)) {
		if (IS_ENABLED(CONFIG_IOMMU_DEFAULT_PASSTHROUGH))
			iommu_set_default_passthrough(false);
		else
			iommu_set_default_translated(false);

		if (iommu_default_passthrough() && cc_platform_has(CC_ATTR_MEM_ENCRYPT)) {
			pr_info("Memory encryption detected - Disabling default IOMMU Passthrough\n");
			iommu_set_default_translated(false);
		}
	}

	if (!iommu_default_passthrough() && !iommu_dma_strict)
		iommu_def_domain_type = IOMMU_DOMAIN_DMA_FQ;

	pr_info("Default domain type: %s%s\n",
		iommu_domain_type_str(iommu_def_domain_type),
		(iommu_cmd_line & IOMMU_CMD_LINE_DMA_API) ?
			" (set via kernel command line)" : "");

	if (!iommu_default_passthrough())
		pr_info("DMA domain TLB invalidation policy: %s mode%s\n",
			iommu_dma_strict ? "strict" : "lazy",
			(iommu_cmd_line & IOMMU_CMD_LINE_STRICT) ?
				" (set via kernel command line)" : "");

	nb = kcalloc(ARRAY_SIZE(iommu_buses), sizeof(*nb), GFP_KERNEL);
	if (!nb)
		return -ENOMEM;

	for (int i = 0; i < ARRAY_SIZE(iommu_buses); i++) {
		nb[i].notifier_call = iommu_bus_notifier;
		bus_register_notifier(iommu_buses[i], &nb[i]);
	}

	return 0;
}
subsys_initcall(iommu_subsys_init);

static int remove_iommu_group(struct device *dev, void *data)
{
	if (dev->iommu && dev->iommu->iommu_dev == data)
		iommu_release_device(dev);

	return 0;
}

/**
 * iommu_device_register() - Register an IOMMU hardware instance
 * @iommu: IOMMU handle for the instance
 * @ops:   IOMMU ops to associate with the instance
 * @hwdev: (optional) actual instance device, used for fwnode lookup
 *
 * Return: 0 on success, or an error.
 */
int iommu_device_register(struct iommu_device *iommu,
			  const struct iommu_ops *ops, struct device *hwdev)
{
	int err = 0;

	/* We need to be able to take module references appropriately */
	if (WARN_ON(is_module_address((unsigned long)ops) && !ops->owner))
		return -EINVAL;
	/*
	 * Temporarily enforce global restriction to a single driver. This was
	 * already the de-facto behaviour, since any possible combination of
	 * existing drivers would compete for at least the PCI or platform bus.
	 */
	if (iommu_buses[0]->iommu_ops && iommu_buses[0]->iommu_ops != ops)
		return -EBUSY;

	iommu->ops = ops;
	if (hwdev)
		iommu->fwnode = dev_fwnode(hwdev);

	spin_lock(&iommu_device_lock);
	list_add_tail(&iommu->list, &iommu_device_list);
	spin_unlock(&iommu_device_lock);

	for (int i = 0; i < ARRAY_SIZE(iommu_buses) && !err; i++) {
		iommu_buses[i]->iommu_ops = ops;
		err = bus_iommu_probe(iommu_buses[i]);
	}
	if (err)
		iommu_device_unregister(iommu);
	return err;
}
EXPORT_SYMBOL_GPL(iommu_device_register);

void iommu_device_unregister(struct iommu_device *iommu)
{
	for (int i = 0; i < ARRAY_SIZE(iommu_buses); i++)
		bus_for_each_dev(iommu_buses[i], NULL, iommu, remove_iommu_group);

	spin_lock(&iommu_device_lock);
	list_del(&iommu->list);
	spin_unlock(&iommu_device_lock);
}
EXPORT_SYMBOL_GPL(iommu_device_unregister);

static struct dev_iommu *dev_iommu_get(struct device *dev)
{
	struct dev_iommu *param = dev->iommu;

	if (param)
		return param;

	param = kzalloc(sizeof(*param), GFP_KERNEL);
	if (!param)
		return NULL;

	mutex_init(&param->lock);
	dev->iommu = param;
	return param;
}

static void dev_iommu_free(struct device *dev)
{
	struct dev_iommu *param = dev->iommu;

	dev->iommu = NULL;
	if (param->fwspec) {
		fwnode_handle_put(param->fwspec->iommu_fwnode);
		kfree(param->fwspec);
	}
	kfree(param);
}

static u32 dev_iommu_get_max_pasids(struct device *dev)
{
	u32 max_pasids = 0, bits = 0;
	int ret;

	if (dev_is_pci(dev)) {
		ret = pci_max_pasids(to_pci_dev(dev));
		if (ret > 0)
			max_pasids = ret;
	} else {
		ret = device_property_read_u32(dev, "pasid-num-bits", &bits);
		if (!ret)
			max_pasids = 1UL << bits;
	}

	return min_t(u32, max_pasids, dev->iommu->iommu_dev->max_pasids);
}

static int __iommu_probe_device(struct device *dev, struct list_head *group_list)
{
	const struct iommu_ops *ops = dev->bus->iommu_ops;
	struct iommu_device *iommu_dev;
	struct iommu_group *group;
	static DEFINE_MUTEX(iommu_probe_device_lock);
	int ret;

	if (!ops)
		return -ENODEV;
	/*
	 * Serialise to avoid races between IOMMU drivers registering in
	 * parallel and/or the "replay" calls from ACPI/OF code via client
	 * driver probe. Once the latter have been cleaned up we should
	 * probably be able to use device_lock() here to minimise the scope,
	 * but for now enforcing a simple global ordering is fine.
	 */
	mutex_lock(&iommu_probe_device_lock);
	if (!dev_iommu_get(dev)) {
		ret = -ENOMEM;
		goto err_unlock;
	}

	if (!try_module_get(ops->owner)) {
		ret = -EINVAL;
		goto err_free;
	}

	iommu_dev = ops->probe_device(dev);
	if (IS_ERR(iommu_dev)) {
		ret = PTR_ERR(iommu_dev);
		goto out_module_put;
	}

	dev->iommu->iommu_dev = iommu_dev;
	dev->iommu->max_pasids = dev_iommu_get_max_pasids(dev);
	if (ops->is_attach_deferred)
		dev->iommu->attach_deferred = ops->is_attach_deferred(dev);

	group = iommu_group_get_for_dev(dev);
	if (IS_ERR(group)) {
		ret = PTR_ERR(group);
		goto out_release;
	}

	mutex_lock(&group->mutex);
	if (group_list && !group->default_domain && list_empty(&group->entry))
		list_add_tail(&group->entry, group_list);
	mutex_unlock(&group->mutex);
	iommu_group_put(group);

	mutex_unlock(&iommu_probe_device_lock);
	iommu_device_link(iommu_dev, dev);

	return 0;

out_release:
	if (ops->release_device)
		ops->release_device(dev);

out_module_put:
	module_put(ops->owner);

err_free:
	dev_iommu_free(dev);

err_unlock:
	mutex_unlock(&iommu_probe_device_lock);

	return ret;
}

int iommu_probe_device(struct device *dev)
{
	const struct iommu_ops *ops;
	struct iommu_group *group;
	int ret;

	ret = __iommu_probe_device(dev, NULL);
	if (ret)
		goto err_out;

	group = iommu_group_get(dev);
	if (!group) {
		ret = -ENODEV;
		goto err_release;
	}

	mutex_lock(&group->mutex);

	if (group->default_domain)
		iommu_create_device_direct_mappings(group->default_domain, dev);

	if (group->domain) {
		ret = __iommu_device_set_domain(group, dev, group->domain, 0);
		if (ret)
			goto err_unlock;
	} else if (!group->default_domain) {
		ret = iommu_setup_default_domain(group, 0);
		if (ret)
			goto err_unlock;
	}

	mutex_unlock(&group->mutex);
	iommu_group_put(group);

	ops = dev_iommu_ops(dev);
	if (ops->probe_finalize)
		ops->probe_finalize(dev);

	return 0;

err_unlock:
	mutex_unlock(&group->mutex);
	iommu_group_put(group);
err_release:
	iommu_release_device(dev);

err_out:
	return ret;

}

/*
 * Remove a device from a group's device list and return the group device
 * if successful.
 */
static struct group_device *
__iommu_group_remove_device(struct iommu_group *group, struct device *dev)
{
	struct group_device *device;

	lockdep_assert_held(&group->mutex);
	for_each_group_device(group, device) {
		if (device->dev == dev) {
			list_del(&device->list);
			return device;
		}
	}

	return NULL;
}

/*
 * Release a device from its group and decrements the iommu group reference
 * count.
 */
static void __iommu_group_release_device(struct iommu_group *group,
					 struct group_device *grp_dev)
{
	struct device *dev = grp_dev->dev;

	sysfs_remove_link(group->devices_kobj, grp_dev->name);
	sysfs_remove_link(&dev->kobj, "iommu_group");

	trace_remove_device_from_group(group->id, dev);

	kfree(grp_dev->name);
	kfree(grp_dev);
	dev->iommu_group = NULL;
	kobject_put(group->devices_kobj);
}

static void iommu_release_device(struct device *dev)
{
	struct iommu_group *group = dev->iommu_group;
	struct group_device *device;
	const struct iommu_ops *ops;

	if (!dev->iommu || !group)
		return;

	iommu_device_unlink(dev->iommu->iommu_dev, dev);

	mutex_lock(&group->mutex);
	device = __iommu_group_remove_device(group, dev);

	/*
	 * If the group has become empty then ownership must have been released,
	 * and the current domain must be set back to NULL or the default
	 * domain.
	 */
	if (list_empty(&group->devices))
		WARN_ON(group->owner_cnt ||
			group->domain != group->default_domain);

	/*
	 * release_device() must stop using any attached domain on the device.
	 * If there are still other devices in the group they are not effected
	 * by this callback.
	 *
	 * The IOMMU driver must set the device to either an identity or
	 * blocking translation and stop using any domain pointer, as it is
	 * going to be freed.
	 */
	ops = dev_iommu_ops(dev);
	if (ops->release_device)
		ops->release_device(dev);
	mutex_unlock(&group->mutex);

	if (device)
		__iommu_group_release_device(group, device);

	module_put(ops->owner);
	dev_iommu_free(dev);
}

static int __init iommu_set_def_domain_type(char *str)
{
	bool pt;
	int ret;

	ret = kstrtobool(str, &pt);
	if (ret)
		return ret;

	if (pt)
		iommu_set_default_passthrough(true);
	else
		iommu_set_default_translated(true);

	return 0;
}
early_param("iommu.passthrough", iommu_set_def_domain_type);

static int __init iommu_dma_setup(char *str)
{
	int ret = kstrtobool(str, &iommu_dma_strict);

	if (!ret)
		iommu_cmd_line |= IOMMU_CMD_LINE_STRICT;
	return ret;
}
early_param("iommu.strict", iommu_dma_setup);

void iommu_set_dma_strict(void)
{
	iommu_dma_strict = true;
	if (iommu_def_domain_type == IOMMU_DOMAIN_DMA_FQ)
		iommu_def_domain_type = IOMMU_DOMAIN_DMA;
}

static ssize_t iommu_group_attr_show(struct kobject *kobj,
				     struct attribute *__attr, char *buf)
{
	struct iommu_group_attribute *attr = to_iommu_group_attr(__attr);
	struct iommu_group *group = to_iommu_group(kobj);
	ssize_t ret = -EIO;

	if (attr->show)
		ret = attr->show(group, buf);
	return ret;
}

static ssize_t iommu_group_attr_store(struct kobject *kobj,
				      struct attribute *__attr,
				      const char *buf, size_t count)
{
	struct iommu_group_attribute *attr = to_iommu_group_attr(__attr);
	struct iommu_group *group = to_iommu_group(kobj);
	ssize_t ret = -EIO;

	if (attr->store)
		ret = attr->store(group, buf, count);
	return ret;
}

static const struct sysfs_ops iommu_group_sysfs_ops = {
	.show = iommu_group_attr_show,
	.store = iommu_group_attr_store,
};

static int iommu_group_create_file(struct iommu_group *group,
				   struct iommu_group_attribute *attr)
{
	return sysfs_create_file(&group->kobj, &attr->attr);
}

static void iommu_group_remove_file(struct iommu_group *group,
				    struct iommu_group_attribute *attr)
{
	sysfs_remove_file(&group->kobj, &attr->attr);
}

static ssize_t iommu_group_show_name(struct iommu_group *group, char *buf)
{
	return sysfs_emit(buf, "%s\n", group->name);
}

/**
 * iommu_insert_resv_region - Insert a new region in the
 * list of reserved regions.
 * @new: new region to insert
 * @regions: list of regions
 *
 * Elements are sorted by start address and overlapping segments
 * of the same type are merged.
 */
static int iommu_insert_resv_region(struct iommu_resv_region *new,
				    struct list_head *regions)
{
	struct iommu_resv_region *iter, *tmp, *nr, *top;
	LIST_HEAD(stack);

	nr = iommu_alloc_resv_region(new->start, new->length,
				     new->prot, new->type, GFP_KERNEL);
	if (!nr)
		return -ENOMEM;

	/* First add the new element based on start address sorting */
	list_for_each_entry(iter, regions, list) {
		if (nr->start < iter->start ||
		    (nr->start == iter->start && nr->type <= iter->type))
			break;
	}
	list_add_tail(&nr->list, &iter->list);

	/* Merge overlapping segments of type nr->type in @regions, if any */
	list_for_each_entry_safe(iter, tmp, regions, list) {
		phys_addr_t top_end, iter_end = iter->start + iter->length - 1;

		/* no merge needed on elements of different types than @new */
		if (iter->type != new->type) {
			list_move_tail(&iter->list, &stack);
			continue;
		}

		/* look for the last stack element of same type as @iter */
		list_for_each_entry_reverse(top, &stack, list)
			if (top->type == iter->type)
				goto check_overlap;

		list_move_tail(&iter->list, &stack);
		continue;

check_overlap:
		top_end = top->start + top->length - 1;

		if (iter->start > top_end + 1) {
			list_move_tail(&iter->list, &stack);
		} else {
			top->length = max(top_end, iter_end) - top->start + 1;
			list_del(&iter->list);
			kfree(iter);
		}
	}
	list_splice(&stack, regions);
	return 0;
}

static int
iommu_insert_device_resv_regions(struct list_head *dev_resv_regions,
				 struct list_head *group_resv_regions)
{
	struct iommu_resv_region *entry;
	int ret = 0;

	list_for_each_entry(entry, dev_resv_regions, list) {
		ret = iommu_insert_resv_region(entry, group_resv_regions);
		if (ret)
			break;
	}
	return ret;
}

int iommu_get_group_resv_regions(struct iommu_group *group,
				 struct list_head *head)
{
	struct group_device *device;
	int ret = 0;

	mutex_lock(&group->mutex);
	for_each_group_device(group, device) {
		struct list_head dev_resv_regions;

		/*
		 * Non-API groups still expose reserved_regions in sysfs,
		 * so filter out calls that get here that way.
		 */
		if (!device->dev->iommu)
			break;

		INIT_LIST_HEAD(&dev_resv_regions);
		iommu_get_resv_regions(device->dev, &dev_resv_regions);
		ret = iommu_insert_device_resv_regions(&dev_resv_regions, head);
		iommu_put_resv_regions(device->dev, &dev_resv_regions);
		if (ret)
			break;
	}
	mutex_unlock(&group->mutex);
	return ret;
}
EXPORT_SYMBOL_GPL(iommu_get_group_resv_regions);

static ssize_t iommu_group_show_resv_regions(struct iommu_group *group,
					     char *buf)
{
	struct iommu_resv_region *region, *next;
	struct list_head group_resv_regions;
	int offset = 0;

	INIT_LIST_HEAD(&group_resv_regions);
	iommu_get_group_resv_regions(group, &group_resv_regions);

	list_for_each_entry_safe(region, next, &group_resv_regions, list) {
		offset += sysfs_emit_at(buf, offset, "0x%016llx 0x%016llx %s\n",
					(long long)region->start,
					(long long)(region->start +
						    region->length - 1),
					iommu_group_resv_type_string[region->type]);
		kfree(region);
	}

	return offset;
}

static ssize_t iommu_group_show_type(struct iommu_group *group,
				     char *buf)
{
	char *type = "unknown";

	mutex_lock(&group->mutex);
	if (group->default_domain) {
		switch (group->default_domain->type) {
		case IOMMU_DOMAIN_BLOCKED:
			type = "blocked";
			break;
		case IOMMU_DOMAIN_IDENTITY:
			type = "identity";
			break;
		case IOMMU_DOMAIN_UNMANAGED:
			type = "unmanaged";
			break;
		case IOMMU_DOMAIN_DMA:
			type = "DMA";
			break;
		case IOMMU_DOMAIN_DMA_FQ:
			type = "DMA-FQ";
			break;
		}
	}
	mutex_unlock(&group->mutex);

	return sysfs_emit(buf, "%s\n", type);
}

static IOMMU_GROUP_ATTR(name, S_IRUGO, iommu_group_show_name, NULL);

static IOMMU_GROUP_ATTR(reserved_regions, 0444,
			iommu_group_show_resv_regions, NULL);

static IOMMU_GROUP_ATTR(type, 0644, iommu_group_show_type,
			iommu_group_store_type);

static void iommu_group_release(struct kobject *kobj)
{
	struct iommu_group *group = to_iommu_group(kobj);

	pr_debug("Releasing group %d\n", group->id);

	if (group->iommu_data_release)
		group->iommu_data_release(group->iommu_data);

	ida_free(&iommu_group_ida, group->id);

	if (group->default_domain)
		iommu_domain_free(group->default_domain);
	if (group->blocking_domain)
		iommu_domain_free(group->blocking_domain);

	kfree(group->name);
	kfree(group);
}

static const struct kobj_type iommu_group_ktype = {
	.sysfs_ops = &iommu_group_sysfs_ops,
	.release = iommu_group_release,
};

/**
 * iommu_group_alloc - Allocate a new group
 *
 * This function is called by an iommu driver to allocate a new iommu
 * group.  The iommu group represents the minimum granularity of the iommu.
 * Upon successful return, the caller holds a reference to the supplied
 * group in order to hold the group until devices are added.  Use
 * iommu_group_put() to release this extra reference count, allowing the
 * group to be automatically reclaimed once it has no devices or external
 * references.
 */
struct iommu_group *iommu_group_alloc(void)
{
	struct iommu_group *group;
	int ret;

	group = kzalloc(sizeof(*group), GFP_KERNEL);
	if (!group)
		return ERR_PTR(-ENOMEM);

	group->kobj.kset = iommu_group_kset;
	mutex_init(&group->mutex);
	INIT_LIST_HEAD(&group->devices);
	INIT_LIST_HEAD(&group->entry);
	xa_init(&group->pasid_array);

	ret = ida_alloc(&iommu_group_ida, GFP_KERNEL);
	if (ret < 0) {
		kfree(group);
		return ERR_PTR(ret);
	}
	group->id = ret;

	ret = kobject_init_and_add(&group->kobj, &iommu_group_ktype,
				   NULL, "%d", group->id);
	if (ret) {
		kobject_put(&group->kobj);
		return ERR_PTR(ret);
	}

	group->devices_kobj = kobject_create_and_add("devices", &group->kobj);
	if (!group->devices_kobj) {
		kobject_put(&group->kobj); /* triggers .release & free */
		return ERR_PTR(-ENOMEM);
	}

	/*
	 * The devices_kobj holds a reference on the group kobject, so
	 * as long as that exists so will the group.  We can therefore
	 * use the devices_kobj for reference counting.
	 */
	kobject_put(&group->kobj);

	ret = iommu_group_create_file(group,
				      &iommu_group_attr_reserved_regions);
	if (ret) {
		kobject_put(group->devices_kobj);
		return ERR_PTR(ret);
	}

	ret = iommu_group_create_file(group, &iommu_group_attr_type);
	if (ret) {
		kobject_put(group->devices_kobj);
		return ERR_PTR(ret);
	}

	pr_debug("Allocated group %d\n", group->id);

	return group;
}
EXPORT_SYMBOL_GPL(iommu_group_alloc);

/**
 * iommu_group_get_iommudata - retrieve iommu_data registered for a group
 * @group: the group
 *
 * iommu drivers can store data in the group for use when doing iommu
 * operations.  This function provides a way to retrieve it.  Caller
 * should hold a group reference.
 */
void *iommu_group_get_iommudata(struct iommu_group *group)
{
	return group->iommu_data;
}
EXPORT_SYMBOL_GPL(iommu_group_get_iommudata);

/**
 * iommu_group_set_iommudata - set iommu_data for a group
 * @group: the group
 * @iommu_data: new data
 * @release: release function for iommu_data
 *
 * iommu drivers can store data in the group for use when doing iommu
 * operations.  This function provides a way to set the data after
 * the group has been allocated.  Caller should hold a group reference.
 */
void iommu_group_set_iommudata(struct iommu_group *group, void *iommu_data,
			       void (*release)(void *iommu_data))
{
	group->iommu_data = iommu_data;
	group->iommu_data_release = release;
}
EXPORT_SYMBOL_GPL(iommu_group_set_iommudata);

/**
 * iommu_group_set_name - set name for a group
 * @group: the group
 * @name: name
 *
 * Allow iommu driver to set a name for a group.  When set it will
 * appear in a name attribute file under the group in sysfs.
 */
int iommu_group_set_name(struct iommu_group *group, const char *name)
{
	int ret;

	if (group->name) {
		iommu_group_remove_file(group, &iommu_group_attr_name);
		kfree(group->name);
		group->name = NULL;
		if (!name)
			return 0;
	}

	group->name = kstrdup(name, GFP_KERNEL);
	if (!group->name)
		return -ENOMEM;

	ret = iommu_group_create_file(group, &iommu_group_attr_name);
	if (ret) {
		kfree(group->name);
		group->name = NULL;
		return ret;
	}

	return 0;
}
EXPORT_SYMBOL_GPL(iommu_group_set_name);

static int iommu_create_device_direct_mappings(struct iommu_domain *domain,
					       struct device *dev)
{
	struct iommu_resv_region *entry;
	struct list_head mappings;
	unsigned long pg_size;
	int ret = 0;

	if (!iommu_is_dma_domain(domain))
		return 0;

	BUG_ON(!domain->pgsize_bitmap);

	pg_size = 1UL << __ffs(domain->pgsize_bitmap);
	INIT_LIST_HEAD(&mappings);

	iommu_get_resv_regions(dev, &mappings);

	/* We need to consider overlapping regions for different devices */
	list_for_each_entry(entry, &mappings, list) {
		dma_addr_t start, end, addr;
		size_t map_size = 0;

		start = ALIGN(entry->start, pg_size);
		end   = ALIGN(entry->start + entry->length, pg_size);

		if (entry->type != IOMMU_RESV_DIRECT &&
		    entry->type != IOMMU_RESV_DIRECT_RELAXABLE)
			continue;

		for (addr = start; addr <= end; addr += pg_size) {
			phys_addr_t phys_addr;

			if (addr == end)
				goto map_end;

			phys_addr = iommu_iova_to_phys(domain, addr);
			if (!phys_addr) {
				map_size += pg_size;
				continue;
			}

map_end:
			if (map_size) {
				ret = iommu_map(domain, addr - map_size,
						addr - map_size, map_size,
						entry->prot, GFP_KERNEL);
				if (ret)
					goto out;
				map_size = 0;
			}
		}

	}

	iommu_flush_iotlb_all(domain);

out:
	iommu_put_resv_regions(dev, &mappings);

	return ret;
}

/**
 * iommu_group_add_device - add a device to an iommu group
 * @group: the group into which to add the device (reference should be held)
 * @dev: the device
 *
 * This function is called by an iommu driver to add a device into a
 * group.  Adding a device increments the group reference count.
 */
int iommu_group_add_device(struct iommu_group *group, struct device *dev)
{
	int ret, i = 0;
	struct group_device *device;

	device = kzalloc(sizeof(*device), GFP_KERNEL);
	if (!device)
		return -ENOMEM;

	device->dev = dev;

	ret = sysfs_create_link(&dev->kobj, &group->kobj, "iommu_group");
	if (ret)
		goto err_free_device;

	device->name = kasprintf(GFP_KERNEL, "%s", kobject_name(&dev->kobj));
rename:
	if (!device->name) {
		ret = -ENOMEM;
		goto err_remove_link;
	}

	ret = sysfs_create_link_nowarn(group->devices_kobj,
				       &dev->kobj, device->name);
	if (ret) {
		if (ret == -EEXIST && i >= 0) {
			/*
			 * Account for the slim chance of collision
			 * and append an instance to the name.
			 */
			kfree(device->name);
			device->name = kasprintf(GFP_KERNEL, "%s.%d",
						 kobject_name(&dev->kobj), i++);
			goto rename;
		}
		goto err_free_name;
	}

	kobject_get(group->devices_kobj);

	dev->iommu_group = group;

	mutex_lock(&group->mutex);
	list_add_tail(&device->list, &group->devices);
	mutex_unlock(&group->mutex);
	trace_add_device_to_group(group->id, dev);

	dev_info(dev, "Adding to iommu group %d\n", group->id);

	return 0;

err_free_name:
	kfree(device->name);
err_remove_link:
	sysfs_remove_link(&dev->kobj, "iommu_group");
err_free_device:
	kfree(device);
	dev_err(dev, "Failed to add to iommu group %d: %d\n", group->id, ret);
	return ret;
}
EXPORT_SYMBOL_GPL(iommu_group_add_device);

/**
 * iommu_group_remove_device - remove a device from it's current group
 * @dev: device to be removed
 *
 * This function is called by an iommu driver to remove the device from
 * it's current group.  This decrements the iommu group reference count.
 */
void iommu_group_remove_device(struct device *dev)
{
	struct iommu_group *group = dev->iommu_group;
	struct group_device *device;

	if (!group)
		return;

	dev_info(dev, "Removing from iommu group %d\n", group->id);

	mutex_lock(&group->mutex);
	device = __iommu_group_remove_device(group, dev);
	mutex_unlock(&group->mutex);

	if (device)
		__iommu_group_release_device(group, device);
}
EXPORT_SYMBOL_GPL(iommu_group_remove_device);

/**
 * iommu_group_for_each_dev - iterate over each device in the group
 * @group: the group
 * @data: caller opaque data to be passed to callback function
 * @fn: caller supplied callback function
 *
 * This function is called by group users to iterate over group devices.
 * Callers should hold a reference count to the group during callback.
 * The group->mutex is held across callbacks, which will block calls to
 * iommu_group_add/remove_device.
 */
int iommu_group_for_each_dev(struct iommu_group *group, void *data,
			     int (*fn)(struct device *, void *))
{
	struct group_device *device;
	int ret = 0;

	mutex_lock(&group->mutex);
	for_each_group_device(group, device) {
		ret = fn(device->dev, data);
		if (ret)
			break;
	}
	mutex_unlock(&group->mutex);

	return ret;
}
EXPORT_SYMBOL_GPL(iommu_group_for_each_dev);

/**
 * iommu_group_get - Return the group for a device and increment reference
 * @dev: get the group that this device belongs to
 *
 * This function is called by iommu drivers and users to get the group
 * for the specified device.  If found, the group is returned and the group
 * reference in incremented, else NULL.
 */
struct iommu_group *iommu_group_get(struct device *dev)
{
	struct iommu_group *group = dev->iommu_group;

	if (group)
		kobject_get(group->devices_kobj);

	return group;
}
EXPORT_SYMBOL_GPL(iommu_group_get);

/**
 * iommu_group_ref_get - Increment reference on a group
 * @group: the group to use, must not be NULL
 *
 * This function is called by iommu drivers to take additional references on an
 * existing group.  Returns the given group for convenience.
 */
struct iommu_group *iommu_group_ref_get(struct iommu_group *group)
{
	kobject_get(group->devices_kobj);
	return group;
}
EXPORT_SYMBOL_GPL(iommu_group_ref_get);

/**
 * iommu_group_put - Decrement group reference
 * @group: the group to use
 *
 * This function is called by iommu drivers and users to release the
 * iommu group.  Once the reference count is zero, the group is released.
 */
void iommu_group_put(struct iommu_group *group)
{
	if (group)
		kobject_put(group->devices_kobj);
}
EXPORT_SYMBOL_GPL(iommu_group_put);

/**
 * iommu_register_device_fault_handler() - Register a device fault handler
 * @dev: the device
 * @handler: the fault handler
 * @data: private data passed as argument to the handler
 *
 * When an IOMMU fault event is received, this handler gets called with the
 * fault event and data as argument. The handler should return 0 on success. If
 * the fault is recoverable (IOMMU_FAULT_PAGE_REQ), the consumer should also
 * complete the fault by calling iommu_page_response() with one of the following
 * response code:
 * - IOMMU_PAGE_RESP_SUCCESS: retry the translation
 * - IOMMU_PAGE_RESP_INVALID: terminate the fault
 * - IOMMU_PAGE_RESP_FAILURE: terminate the fault and stop reporting
 *   page faults if possible.
 *
 * Return 0 if the fault handler was installed successfully, or an error.
 */
int iommu_register_device_fault_handler(struct device *dev,
					iommu_dev_fault_handler_t handler,
					void *data)
{
	struct dev_iommu *param = dev->iommu;
	int ret = 0;

	if (!param)
		return -EINVAL;

	mutex_lock(&param->lock);
	/* Only allow one fault handler registered for each device */
	if (param->fault_param) {
		ret = -EBUSY;
		goto done_unlock;
	}

	get_device(dev);
	param->fault_param = kzalloc(sizeof(*param->fault_param), GFP_KERNEL);
	if (!param->fault_param) {
		put_device(dev);
		ret = -ENOMEM;
		goto done_unlock;
	}
	param->fault_param->handler = handler;
	param->fault_param->data = data;
	mutex_init(&param->fault_param->lock);
	INIT_LIST_HEAD(&param->fault_param->faults);

done_unlock:
	mutex_unlock(&param->lock);

	return ret;
}
EXPORT_SYMBOL_GPL(iommu_register_device_fault_handler);

/**
 * iommu_unregister_device_fault_handler() - Unregister the device fault handler
 * @dev: the device
 *
 * Remove the device fault handler installed with
 * iommu_register_device_fault_handler().
 *
 * Return 0 on success, or an error.
 */
int iommu_unregister_device_fault_handler(struct device *dev)
{
	struct dev_iommu *param = dev->iommu;
	int ret = 0;

	if (!param)
		return -EINVAL;

	mutex_lock(&param->lock);

	if (!param->fault_param)
		goto unlock;

	/* we cannot unregister handler if there are pending faults */
	if (!list_empty(&param->fault_param->faults)) {
		ret = -EBUSY;
		goto unlock;
	}

	kfree(param->fault_param);
	param->fault_param = NULL;
	put_device(dev);
unlock:
	mutex_unlock(&param->lock);

	return ret;
}
EXPORT_SYMBOL_GPL(iommu_unregister_device_fault_handler);

/**
 * iommu_report_device_fault() - Report fault event to device driver
 * @dev: the device
 * @evt: fault event data
 *
 * Called by IOMMU drivers when a fault is detected, typically in a threaded IRQ
 * handler. When this function fails and the fault is recoverable, it is the
 * caller's responsibility to complete the fault.
 *
 * Return 0 on success, or an error.
 */
int iommu_report_device_fault(struct device *dev, struct iommu_fault_event *evt)
{
	struct dev_iommu *param = dev->iommu;
	struct iommu_fault_event *evt_pending = NULL;
	struct iommu_fault_param *fparam;
	int ret = 0;

	if (!param || !evt)
		return -EINVAL;

	/* we only report device fault if there is a handler registered */
	mutex_lock(&param->lock);
	fparam = param->fault_param;
	if (!fparam || !fparam->handler) {
		ret = -EINVAL;
		goto done_unlock;
	}

	if (evt->fault.type == IOMMU_FAULT_PAGE_REQ &&
	    (evt->fault.prm.flags & IOMMU_FAULT_PAGE_REQUEST_LAST_PAGE)) {
		evt_pending = kmemdup(evt, sizeof(struct iommu_fault_event),
				      GFP_KERNEL);
		if (!evt_pending) {
			ret = -ENOMEM;
			goto done_unlock;
		}
		mutex_lock(&fparam->lock);
		list_add_tail(&evt_pending->list, &fparam->faults);
		mutex_unlock(&fparam->lock);
	}

	ret = fparam->handler(&evt->fault, fparam->data);
	if (ret && evt_pending) {
		mutex_lock(&fparam->lock);
		list_del(&evt_pending->list);
		mutex_unlock(&fparam->lock);
		kfree(evt_pending);
	}
done_unlock:
	mutex_unlock(&param->lock);
	return ret;
}
EXPORT_SYMBOL_GPL(iommu_report_device_fault);

int iommu_page_response(struct device *dev,
			struct iommu_page_response *msg)
{
	bool needs_pasid;
	int ret = -EINVAL;
	struct iommu_fault_event *evt;
	struct iommu_fault_page_request *prm;
	struct dev_iommu *param = dev->iommu;
	const struct iommu_ops *ops = dev_iommu_ops(dev);
	bool has_pasid = msg->flags & IOMMU_PAGE_RESP_PASID_VALID;

	if (!ops->page_response)
		return -ENODEV;

	if (!param || !param->fault_param)
		return -EINVAL;

	if (msg->version != IOMMU_PAGE_RESP_VERSION_1 ||
	    msg->flags & ~IOMMU_PAGE_RESP_PASID_VALID)
		return -EINVAL;

	/* Only send response if there is a fault report pending */
	mutex_lock(&param->fault_param->lock);
	if (list_empty(&param->fault_param->faults)) {
		dev_warn_ratelimited(dev, "no pending PRQ, drop response\n");
		goto done_unlock;
	}
	/*
	 * Check if we have a matching page request pending to respond,
	 * otherwise return -EINVAL
	 */
	list_for_each_entry(evt, &param->fault_param->faults, list) {
		prm = &evt->fault.prm;
		if (prm->grpid != msg->grpid)
			continue;

		/*
		 * If the PASID is required, the corresponding request is
		 * matched using the group ID, the PASID valid bit and the PASID
		 * value. Otherwise only the group ID matches request and
		 * response.
		 */
		needs_pasid = prm->flags & IOMMU_FAULT_PAGE_RESPONSE_NEEDS_PASID;
		if (needs_pasid && (!has_pasid || msg->pasid != prm->pasid))
			continue;

		if (!needs_pasid && has_pasid) {
			/* No big deal, just clear it. */
			msg->flags &= ~IOMMU_PAGE_RESP_PASID_VALID;
			msg->pasid = 0;
		}

		ret = ops->page_response(dev, evt, msg);
		list_del(&evt->list);
		kfree(evt);
		break;
	}

done_unlock:
	mutex_unlock(&param->fault_param->lock);
	return ret;
}
EXPORT_SYMBOL_GPL(iommu_page_response);

/**
 * iommu_group_id - Return ID for a group
 * @group: the group to ID
 *
 * Return the unique ID for the group matching the sysfs group number.
 */
int iommu_group_id(struct iommu_group *group)
{
	return group->id;
}
EXPORT_SYMBOL_GPL(iommu_group_id);

static struct iommu_group *get_pci_alias_group(struct pci_dev *pdev,
					       unsigned long *devfns);

/*
 * To consider a PCI device isolated, we require ACS to support Source
 * Validation, Request Redirection, Completer Redirection, and Upstream
 * Forwarding.  This effectively means that devices cannot spoof their
 * requester ID, requests and completions cannot be redirected, and all
 * transactions are forwarded upstream, even as it passes through a
 * bridge where the target device is downstream.
 */
#define REQ_ACS_FLAGS   (PCI_ACS_SV | PCI_ACS_RR | PCI_ACS_CR | PCI_ACS_UF)

/*
 * For multifunction devices which are not isolated from each other, find
 * all the other non-isolated functions and look for existing groups.  For
 * each function, we also need to look for aliases to or from other devices
 * that may already have a group.
 */
static struct iommu_group *get_pci_function_alias_group(struct pci_dev *pdev,
							unsigned long *devfns)
{
	struct pci_dev *tmp = NULL;
	struct iommu_group *group;

	if (!pdev->multifunction || pci_acs_enabled(pdev, REQ_ACS_FLAGS))
		return NULL;

	for_each_pci_dev(tmp) {
		if (tmp == pdev || tmp->bus != pdev->bus ||
		    PCI_SLOT(tmp->devfn) != PCI_SLOT(pdev->devfn) ||
		    pci_acs_enabled(tmp, REQ_ACS_FLAGS))
			continue;

		group = get_pci_alias_group(tmp, devfns);
		if (group) {
			pci_dev_put(tmp);
			return group;
		}
	}

	return NULL;
}

/*
 * Look for aliases to or from the given device for existing groups. DMA
 * aliases are only supported on the same bus, therefore the search
 * space is quite small (especially since we're really only looking at pcie
 * device, and therefore only expect multiple slots on the root complex or
 * downstream switch ports).  It's conceivable though that a pair of
 * multifunction devices could have aliases between them that would cause a
 * loop.  To prevent this, we use a bitmap to track where we've been.
 */
static struct iommu_group *get_pci_alias_group(struct pci_dev *pdev,
					       unsigned long *devfns)
{
	struct pci_dev *tmp = NULL;
	struct iommu_group *group;

	if (test_and_set_bit(pdev->devfn & 0xff, devfns))
		return NULL;

	group = iommu_group_get(&pdev->dev);
	if (group)
		return group;

	for_each_pci_dev(tmp) {
		if (tmp == pdev || tmp->bus != pdev->bus)
			continue;

		/* We alias them or they alias us */
		if (pci_devs_are_dma_aliases(pdev, tmp)) {
			group = get_pci_alias_group(tmp, devfns);
			if (group) {
				pci_dev_put(tmp);
				return group;
			}

			group = get_pci_function_alias_group(tmp, devfns);
			if (group) {
				pci_dev_put(tmp);
				return group;
			}
		}
	}

	return NULL;
}

struct group_for_pci_data {
	struct pci_dev *pdev;
	struct iommu_group *group;
};

/*
 * DMA alias iterator callback, return the last seen device.  Stop and return
 * the IOMMU group if we find one along the way.
 */
static int get_pci_alias_or_group(struct pci_dev *pdev, u16 alias, void *opaque)
{
	struct group_for_pci_data *data = opaque;

	data->pdev = pdev;
	data->group = iommu_group_get(&pdev->dev);

	return data->group != NULL;
}

/*
 * Generic device_group call-back function. It just allocates one
 * iommu-group per device.
 */
struct iommu_group *generic_device_group(struct device *dev)
{
	return iommu_group_alloc();
}
EXPORT_SYMBOL_GPL(generic_device_group);

/*
 * Use standard PCI bus topology, isolation features, and DMA alias quirks
 * to find or create an IOMMU group for a device.
 */
struct iommu_group *pci_device_group(struct device *dev)
{
	struct pci_dev *pdev = to_pci_dev(dev);
	struct group_for_pci_data data;
	struct pci_bus *bus;
	struct iommu_group *group = NULL;
	u64 devfns[4] = { 0 };

	if (WARN_ON(!dev_is_pci(dev)))
		return ERR_PTR(-EINVAL);

	/*
	 * Find the upstream DMA alias for the device.  A device must not
	 * be aliased due to topology in order to have its own IOMMU group.
	 * If we find an alias along the way that already belongs to a
	 * group, use it.
	 */
	if (pci_for_each_dma_alias(pdev, get_pci_alias_or_group, &data))
		return data.group;

	pdev = data.pdev;

	/*
	 * Continue upstream from the point of minimum IOMMU granularity
	 * due to aliases to the point where devices are protected from
	 * peer-to-peer DMA by PCI ACS.  Again, if we find an existing
	 * group, use it.
	 */
	for (bus = pdev->bus; !pci_is_root_bus(bus); bus = bus->parent) {
		if (!bus->self)
			continue;

		if (pci_acs_path_enabled(bus->self, NULL, REQ_ACS_FLAGS))
			break;

		pdev = bus->self;

		group = iommu_group_get(&pdev->dev);
		if (group)
			return group;
	}

	/*
	 * Look for existing groups on device aliases.  If we alias another
	 * device or another device aliases us, use the same group.
	 */
	group = get_pci_alias_group(pdev, (unsigned long *)devfns);
	if (group)
		return group;

	/*
	 * Look for existing groups on non-isolated functions on the same
	 * slot and aliases of those funcions, if any.  No need to clear
	 * the search bitmap, the tested devfns are still valid.
	 */
	group = get_pci_function_alias_group(pdev, (unsigned long *)devfns);
	if (group)
		return group;

	/* No shared group found, allocate new */
	return iommu_group_alloc();
}
EXPORT_SYMBOL_GPL(pci_device_group);

/* Get the IOMMU group for device on fsl-mc bus */
struct iommu_group *fsl_mc_device_group(struct device *dev)
{
	struct device *cont_dev = fsl_mc_cont_dev(dev);
	struct iommu_group *group;

	group = iommu_group_get(cont_dev);
	if (!group)
		group = iommu_group_alloc();
	return group;
}
EXPORT_SYMBOL_GPL(fsl_mc_device_group);

static int iommu_get_def_domain_type(struct device *dev)
{
	const struct iommu_ops *ops = dev_iommu_ops(dev);

	if (dev_is_pci(dev) && to_pci_dev(dev)->untrusted)
		return IOMMU_DOMAIN_DMA;

	if (ops->def_domain_type)
		return ops->def_domain_type(dev);

	return 0;
}

static struct iommu_domain *
__iommu_group_alloc_default_domain(const struct bus_type *bus,
				   struct iommu_group *group, int req_type)
{
	if (group->default_domain && group->default_domain->type == req_type)
		return group->default_domain;
	return __iommu_domain_alloc(bus, req_type);
}

/*
 * req_type of 0 means "auto" which means to select a domain based on
 * iommu_def_domain_type or what the driver actually supports.
 */
static struct iommu_domain *
iommu_group_alloc_default_domain(struct iommu_group *group, int req_type)
{
	const struct bus_type *bus =
		list_first_entry(&group->devices, struct group_device, list)
			->dev->bus;
	struct iommu_domain *dom;

	lockdep_assert_held(&group->mutex);

	if (req_type)
		return __iommu_group_alloc_default_domain(bus, group, req_type);
<<<<<<< HEAD

	/* The driver gave no guidance on what type to use, try the default */
	dom = __iommu_group_alloc_default_domain(bus, group, iommu_def_domain_type);
	if (dom)
		return dom;

	/* Otherwise IDENTITY and DMA_FQ defaults will try DMA */
	if (iommu_def_domain_type == IOMMU_DOMAIN_DMA)
		return NULL;
	dom = __iommu_group_alloc_default_domain(bus, group, IOMMU_DOMAIN_DMA);
	if (!dom)
		return NULL;

=======

	/* The driver gave no guidance on what type to use, try the default */
	dom = __iommu_group_alloc_default_domain(bus, group, iommu_def_domain_type);
	if (dom)
		return dom;

	/* Otherwise IDENTITY and DMA_FQ defaults will try DMA */
	if (iommu_def_domain_type == IOMMU_DOMAIN_DMA)
		return NULL;
	dom = __iommu_group_alloc_default_domain(bus, group, IOMMU_DOMAIN_DMA);
	if (!dom)
		return NULL;

>>>>>>> 269f399d
	pr_warn("Failed to allocate default IOMMU domain of type %u for group %s - Falling back to IOMMU_DOMAIN_DMA",
		iommu_def_domain_type, group->name);
	return dom;
}

/**
 * iommu_group_get_for_dev - Find or create the IOMMU group for a device
 * @dev: target device
 *
 * This function is intended to be called by IOMMU drivers and extended to
 * support common, bus-defined algorithms when determining or creating the
 * IOMMU group for a device.  On success, the caller will hold a reference
 * to the returned IOMMU group, which will already include the provided
 * device.  The reference should be released with iommu_group_put().
 */
static struct iommu_group *iommu_group_get_for_dev(struct device *dev)
{
	const struct iommu_ops *ops = dev_iommu_ops(dev);
	struct iommu_group *group;
	int ret;

	group = iommu_group_get(dev);
	if (group)
		return group;

	group = ops->device_group(dev);
	if (WARN_ON_ONCE(group == NULL))
		return ERR_PTR(-EINVAL);

	if (IS_ERR(group))
		return group;

	ret = iommu_group_add_device(group, dev);
	if (ret)
		goto out_put_group;

	return group;

out_put_group:
	iommu_group_put(group);

	return ERR_PTR(ret);
}

struct iommu_domain *iommu_group_default_domain(struct iommu_group *group)
{
	return group->default_domain;
}

static int probe_iommu_group(struct device *dev, void *data)
{
	struct list_head *group_list = data;
	struct iommu_group *group;
	int ret;

	/* Device is probed already if in a group */
	group = iommu_group_get(dev);
	if (group) {
		iommu_group_put(group);
		return 0;
	}

	ret = __iommu_probe_device(dev, group_list);
	if (ret == -ENODEV)
		ret = 0;

	return ret;
}

static int iommu_bus_notifier(struct notifier_block *nb,
			      unsigned long action, void *data)
{
	struct device *dev = data;

	if (action == BUS_NOTIFY_ADD_DEVICE) {
		int ret;

		ret = iommu_probe_device(dev);
		return (ret) ? NOTIFY_DONE : NOTIFY_OK;
	} else if (action == BUS_NOTIFY_REMOVED_DEVICE) {
		iommu_release_device(dev);
		return NOTIFY_OK;
	}

	return 0;
}

/* A target_type of 0 will select the best domain type and cannot fail */
static int iommu_get_default_domain_type(struct iommu_group *group,
					 int target_type)
{
	int best_type = target_type;
	struct group_device *gdev;
	struct device *last_dev;

	lockdep_assert_held(&group->mutex);

	for_each_group_device(group, gdev) {
		unsigned int type = iommu_get_def_domain_type(gdev->dev);

		if (best_type && type && best_type != type) {
			if (target_type) {
				dev_err_ratelimited(
					gdev->dev,
					"Device cannot be in %s domain\n",
					iommu_domain_type_str(target_type));
				return -1;
			}

			dev_warn(
				gdev->dev,
				"Device needs domain type %s, but device %s in the same iommu group requires type %s - using default\n",
				iommu_domain_type_str(type), dev_name(last_dev),
				iommu_domain_type_str(best_type));
			return 0;
		}
		if (!best_type)
			best_type = type;
		last_dev = gdev->dev;
	}
	return best_type;
}

static void iommu_group_do_probe_finalize(struct device *dev)
{
	const struct iommu_ops *ops = dev_iommu_ops(dev);

	if (ops->probe_finalize)
		ops->probe_finalize(dev);
}

int bus_iommu_probe(const struct bus_type *bus)
{
	struct iommu_group *group, *next;
	LIST_HEAD(group_list);
	int ret;

	/*
	 * This code-path does not allocate the default domain when
	 * creating the iommu group, so do it after the groups are
	 * created.
	 */
	ret = bus_for_each_dev(bus, NULL, &group_list, probe_iommu_group);
	if (ret)
		return ret;

	list_for_each_entry_safe(group, next, &group_list, entry) {
		struct group_device *gdev;

		mutex_lock(&group->mutex);

		/* Remove item from the list */
		list_del_init(&group->entry);

		ret = iommu_setup_default_domain(group, 0);
		if (ret) {
			mutex_unlock(&group->mutex);
			return ret;
		}
		mutex_unlock(&group->mutex);

		/*
		 * FIXME: Mis-locked because the ops->probe_finalize() call-back
		 * of some IOMMU drivers calls arm_iommu_attach_device() which
		 * in-turn might call back into IOMMU core code, where it tries
		 * to take group->mutex, resulting in a deadlock.
		 */
		for_each_group_device(group, gdev)
			iommu_group_do_probe_finalize(gdev->dev);
	}

	return 0;
}

bool iommu_present(const struct bus_type *bus)
{
	return bus->iommu_ops != NULL;
}
EXPORT_SYMBOL_GPL(iommu_present);

/**
 * device_iommu_capable() - check for a general IOMMU capability
 * @dev: device to which the capability would be relevant, if available
 * @cap: IOMMU capability
 *
 * Return: true if an IOMMU is present and supports the given capability
 * for the given device, otherwise false.
 */
bool device_iommu_capable(struct device *dev, enum iommu_cap cap)
{
	const struct iommu_ops *ops;

	if (!dev->iommu || !dev->iommu->iommu_dev)
		return false;

	ops = dev_iommu_ops(dev);
	if (!ops->capable)
		return false;

	return ops->capable(dev, cap);
}
EXPORT_SYMBOL_GPL(device_iommu_capable);

/**
 * iommu_group_has_isolated_msi() - Compute msi_device_has_isolated_msi()
 *       for a group
 * @group: Group to query
 *
 * IOMMU groups should not have differing values of
 * msi_device_has_isolated_msi() for devices in a group. However nothing
 * directly prevents this, so ensure mistakes don't result in isolation failures
 * by checking that all the devices are the same.
 */
bool iommu_group_has_isolated_msi(struct iommu_group *group)
{
	struct group_device *group_dev;
	bool ret = true;

	mutex_lock(&group->mutex);
	for_each_group_device(group, group_dev)
		ret &= msi_device_has_isolated_msi(group_dev->dev);
	mutex_unlock(&group->mutex);
	return ret;
}
EXPORT_SYMBOL_GPL(iommu_group_has_isolated_msi);

/**
 * iommu_set_fault_handler() - set a fault handler for an iommu domain
 * @domain: iommu domain
 * @handler: fault handler
 * @token: user data, will be passed back to the fault handler
 *
 * This function should be used by IOMMU users which want to be notified
 * whenever an IOMMU fault happens.
 *
 * The fault handler itself should return 0 on success, and an appropriate
 * error code otherwise.
 */
void iommu_set_fault_handler(struct iommu_domain *domain,
					iommu_fault_handler_t handler,
					void *token)
{
	BUG_ON(!domain);

	domain->handler = handler;
	domain->handler_token = token;
}
EXPORT_SYMBOL_GPL(iommu_set_fault_handler);

static struct iommu_domain *__iommu_domain_alloc(const struct bus_type *bus,
						 unsigned type)
{
	struct iommu_domain *domain;
	unsigned int alloc_type = type & IOMMU_DOMAIN_ALLOC_FLAGS;

	if (bus == NULL || bus->iommu_ops == NULL)
		return NULL;

	domain = bus->iommu_ops->domain_alloc(alloc_type);
	if (!domain)
		return NULL;

	domain->type = type;
	/*
	 * If not already set, assume all sizes by default; the driver
	 * may override this later
	 */
	if (!domain->pgsize_bitmap)
		domain->pgsize_bitmap = bus->iommu_ops->pgsize_bitmap;

	if (!domain->ops)
		domain->ops = bus->iommu_ops->default_domain_ops;

	if (iommu_is_dma_domain(domain) && iommu_get_dma_cookie(domain)) {
		iommu_domain_free(domain);
		domain = NULL;
	}
	return domain;
}

struct iommu_domain *iommu_domain_alloc(const struct bus_type *bus)
{
	return __iommu_domain_alloc(bus, IOMMU_DOMAIN_UNMANAGED);
}
EXPORT_SYMBOL_GPL(iommu_domain_alloc);

void iommu_domain_free(struct iommu_domain *domain)
{
	if (domain->type == IOMMU_DOMAIN_SVA)
		mmdrop(domain->mm);
	iommu_put_dma_cookie(domain);
	domain->ops->free(domain);
}
EXPORT_SYMBOL_GPL(iommu_domain_free);

/*
 * Put the group's domain back to the appropriate core-owned domain - either the
 * standard kernel-mode DMA configuration or an all-DMA-blocked domain.
 */
static void __iommu_group_set_core_domain(struct iommu_group *group)
{
	struct iommu_domain *new_domain;

	if (group->owner)
		new_domain = group->blocking_domain;
	else
		new_domain = group->default_domain;

	__iommu_group_set_domain_nofail(group, new_domain);
}

static int __iommu_attach_device(struct iommu_domain *domain,
				 struct device *dev)
{
	int ret;

	if (unlikely(domain->ops->attach_dev == NULL))
		return -ENODEV;

	ret = domain->ops->attach_dev(domain, dev);
	if (ret)
		return ret;
	dev->iommu->attach_deferred = 0;
	trace_attach_device_to_domain(dev);
	return 0;
}

/**
 * iommu_attach_device - Attach an IOMMU domain to a device
 * @domain: IOMMU domain to attach
 * @dev: Device that will be attached
 *
 * Returns 0 on success and error code on failure
 *
 * Note that EINVAL can be treated as a soft failure, indicating
 * that certain configuration of the domain is incompatible with
 * the device. In this case attaching a different domain to the
 * device may succeed.
 */
int iommu_attach_device(struct iommu_domain *domain, struct device *dev)
{
	struct iommu_group *group;
	int ret;

	group = iommu_group_get(dev);
	if (!group)
		return -ENODEV;

	/*
	 * Lock the group to make sure the device-count doesn't
	 * change while we are attaching
	 */
	mutex_lock(&group->mutex);
	ret = -EINVAL;
	if (list_count_nodes(&group->devices) != 1)
		goto out_unlock;

	ret = __iommu_attach_group(domain, group);

out_unlock:
	mutex_unlock(&group->mutex);
	iommu_group_put(group);

	return ret;
}
EXPORT_SYMBOL_GPL(iommu_attach_device);

int iommu_deferred_attach(struct device *dev, struct iommu_domain *domain)
{
	if (dev->iommu && dev->iommu->attach_deferred)
		return __iommu_attach_device(domain, dev);

	return 0;
}

void iommu_detach_device(struct iommu_domain *domain, struct device *dev)
{
	struct iommu_group *group;

	group = iommu_group_get(dev);
	if (!group)
		return;

	mutex_lock(&group->mutex);
	if (WARN_ON(domain != group->domain) ||
	    WARN_ON(list_count_nodes(&group->devices) != 1))
		goto out_unlock;
	__iommu_group_set_core_domain(group);

out_unlock:
	mutex_unlock(&group->mutex);
	iommu_group_put(group);
}
EXPORT_SYMBOL_GPL(iommu_detach_device);

struct iommu_domain *iommu_get_domain_for_dev(struct device *dev)
{
	struct iommu_domain *domain;
	struct iommu_group *group;

	group = iommu_group_get(dev);
	if (!group)
		return NULL;

	domain = group->domain;

	iommu_group_put(group);

	return domain;
}
EXPORT_SYMBOL_GPL(iommu_get_domain_for_dev);

/*
 * For IOMMU_DOMAIN_DMA implementations which already provide their own
 * guarantees that the group and its default domain are valid and correct.
 */
struct iommu_domain *iommu_get_dma_domain(struct device *dev)
{
	return dev->iommu_group->default_domain;
}

static int __iommu_attach_group(struct iommu_domain *domain,
				struct iommu_group *group)
{
	if (group->domain && group->domain != group->default_domain &&
	    group->domain != group->blocking_domain)
		return -EBUSY;

	return __iommu_group_set_domain(group, domain);
}

/**
 * iommu_attach_group - Attach an IOMMU domain to an IOMMU group
 * @domain: IOMMU domain to attach
 * @group: IOMMU group that will be attached
 *
 * Returns 0 on success and error code on failure
 *
 * Note that EINVAL can be treated as a soft failure, indicating
 * that certain configuration of the domain is incompatible with
 * the group. In this case attaching a different domain to the
 * group may succeed.
 */
int iommu_attach_group(struct iommu_domain *domain, struct iommu_group *group)
{
	int ret;

	mutex_lock(&group->mutex);
	ret = __iommu_attach_group(domain, group);
	mutex_unlock(&group->mutex);

	return ret;
}
EXPORT_SYMBOL_GPL(iommu_attach_group);

static int __iommu_device_set_domain(struct iommu_group *group,
				     struct device *dev,
				     struct iommu_domain *new_domain,
				     unsigned int flags)
{
	int ret;

	if (dev->iommu->attach_deferred) {
		if (new_domain == group->default_domain)
			return 0;
		dev->iommu->attach_deferred = 0;
	}

	ret = __iommu_attach_device(new_domain, dev);
	if (ret) {
		/*
		 * If we have a blocking domain then try to attach that in hopes
		 * of avoiding a UAF. Modern drivers should implement blocking
		 * domains as global statics that cannot fail.
		 */
		if ((flags & IOMMU_SET_DOMAIN_MUST_SUCCEED) &&
		    group->blocking_domain &&
		    group->blocking_domain != new_domain)
			__iommu_attach_device(group->blocking_domain, dev);
		return ret;
	}
	return 0;
}

/*
 * If 0 is returned the group's domain is new_domain. If an error is returned
 * then the group's domain will be set back to the existing domain unless
 * IOMMU_SET_DOMAIN_MUST_SUCCEED, otherwise an error is returned and the group's
 * domains is left inconsistent. This is a driver bug to fail attach with a
 * previously good domain. We try to avoid a kernel UAF because of this.
 *
 * IOMMU groups are really the natural working unit of the IOMMU, but the IOMMU
 * API works on domains and devices.  Bridge that gap by iterating over the
 * devices in a group.  Ideally we'd have a single device which represents the
 * requestor ID of the group, but we also allow IOMMU drivers to create policy
 * defined minimum sets, where the physical hardware may be able to distiguish
 * members, but we wish to group them at a higher level (ex. untrusted
 * multi-function PCI devices).  Thus we attach each device.
 */
static int __iommu_group_set_domain_internal(struct iommu_group *group,
					     struct iommu_domain *new_domain,
					     unsigned int flags)
{
	struct group_device *last_gdev;
	struct group_device *gdev;
	int result;
	int ret;

	lockdep_assert_held(&group->mutex);

	if (group->domain == new_domain)
		return 0;

	/*
	 * New drivers should support default domains, so set_platform_dma()
	 * op will never be called. Otherwise the NULL domain represents some
	 * platform specific behavior.
	 */
	if (!new_domain) {
		for_each_group_device(group, gdev) {
			const struct iommu_ops *ops = dev_iommu_ops(gdev->dev);

			if (!WARN_ON(!ops->set_platform_dma_ops))
				ops->set_platform_dma_ops(gdev->dev);
		}
		group->domain = NULL;
		return 0;
	}

	/*
	 * Changing the domain is done by calling attach_dev() on the new
	 * domain. This switch does not have to be atomic and DMA can be
	 * discarded during the transition. DMA must only be able to access
	 * either new_domain or group->domain, never something else.
	 */
	result = 0;
	for_each_group_device(group, gdev) {
		ret = __iommu_device_set_domain(group, gdev->dev, new_domain,
						flags);
		if (ret) {
			result = ret;
			/*
			 * Keep trying the other devices in the group. If a
			 * driver fails attach to an otherwise good domain, and
			 * does not support blocking domains, it should at least
			 * drop its reference on the current domain so we don't
			 * UAF.
			 */
			if (flags & IOMMU_SET_DOMAIN_MUST_SUCCEED)
				continue;
			goto err_revert;
		}
	}
	group->domain = new_domain;
	return result;

err_revert:
	/*
	 * This is called in error unwind paths. A well behaved driver should
	 * always allow us to attach to a domain that was already attached.
	 */
	last_gdev = gdev;
	for_each_group_device(group, gdev) {
		const struct iommu_ops *ops = dev_iommu_ops(gdev->dev);

		/*
		 * If set_platform_dma_ops is not present a NULL domain can
		 * happen only for first probe, in which case we leave
		 * group->domain as NULL and let release clean everything up.
		 */
		if (group->domain)
			WARN_ON(__iommu_device_set_domain(
				group, gdev->dev, group->domain,
				IOMMU_SET_DOMAIN_MUST_SUCCEED));
		else if (ops->set_platform_dma_ops)
			ops->set_platform_dma_ops(gdev->dev);
		if (gdev == last_gdev)
			break;
	}
	return ret;
}

void iommu_detach_group(struct iommu_domain *domain, struct iommu_group *group)
{
	mutex_lock(&group->mutex);
	__iommu_group_set_core_domain(group);
	mutex_unlock(&group->mutex);
}
EXPORT_SYMBOL_GPL(iommu_detach_group);

phys_addr_t iommu_iova_to_phys(struct iommu_domain *domain, dma_addr_t iova)
{
	if (domain->type == IOMMU_DOMAIN_IDENTITY)
		return iova;

	if (domain->type == IOMMU_DOMAIN_BLOCKED)
		return 0;

	return domain->ops->iova_to_phys(domain, iova);
}
EXPORT_SYMBOL_GPL(iommu_iova_to_phys);

static size_t iommu_pgsize(struct iommu_domain *domain, unsigned long iova,
			   phys_addr_t paddr, size_t size, size_t *count)
{
	unsigned int pgsize_idx, pgsize_idx_next;
	unsigned long pgsizes;
	size_t offset, pgsize, pgsize_next;
	unsigned long addr_merge = paddr | iova;

	/* Page sizes supported by the hardware and small enough for @size */
	pgsizes = domain->pgsize_bitmap & GENMASK(__fls(size), 0);

	/* Constrain the page sizes further based on the maximum alignment */
	if (likely(addr_merge))
		pgsizes &= GENMASK(__ffs(addr_merge), 0);

	/* Make sure we have at least one suitable page size */
	BUG_ON(!pgsizes);

	/* Pick the biggest page size remaining */
	pgsize_idx = __fls(pgsizes);
	pgsize = BIT(pgsize_idx);
	if (!count)
		return pgsize;

	/* Find the next biggest support page size, if it exists */
	pgsizes = domain->pgsize_bitmap & ~GENMASK(pgsize_idx, 0);
	if (!pgsizes)
		goto out_set_count;

	pgsize_idx_next = __ffs(pgsizes);
	pgsize_next = BIT(pgsize_idx_next);

	/*
	 * There's no point trying a bigger page size unless the virtual
	 * and physical addresses are similarly offset within the larger page.
	 */
	if ((iova ^ paddr) & (pgsize_next - 1))
		goto out_set_count;

	/* Calculate the offset to the next page size alignment boundary */
	offset = pgsize_next - (addr_merge & (pgsize_next - 1));

	/*
	 * If size is big enough to accommodate the larger page, reduce
	 * the number of smaller pages.
	 */
	if (offset + pgsize_next <= size)
		size = offset;

out_set_count:
	*count = size >> pgsize_idx;
	return pgsize;
}

static int __iommu_map_pages(struct iommu_domain *domain, unsigned long iova,
			     phys_addr_t paddr, size_t size, int prot,
			     gfp_t gfp, size_t *mapped)
{
	const struct iommu_domain_ops *ops = domain->ops;
	size_t pgsize, count;
	int ret;

	pgsize = iommu_pgsize(domain, iova, paddr, size, &count);

	pr_debug("mapping: iova 0x%lx pa %pa pgsize 0x%zx count %zu\n",
		 iova, &paddr, pgsize, count);

	if (ops->map_pages) {
		ret = ops->map_pages(domain, iova, paddr, pgsize, count, prot,
				     gfp, mapped);
	} else {
		ret = ops->map(domain, iova, paddr, pgsize, prot, gfp);
		*mapped = ret ? 0 : pgsize;
	}

	return ret;
}

static int __iommu_map(struct iommu_domain *domain, unsigned long iova,
		       phys_addr_t paddr, size_t size, int prot, gfp_t gfp)
{
	const struct iommu_domain_ops *ops = domain->ops;
	unsigned long orig_iova = iova;
	unsigned int min_pagesz;
	size_t orig_size = size;
	phys_addr_t orig_paddr = paddr;
	int ret = 0;

	if (unlikely(!(ops->map || ops->map_pages) ||
		     domain->pgsize_bitmap == 0UL))
		return -ENODEV;

	if (unlikely(!(domain->type & __IOMMU_DOMAIN_PAGING)))
		return -EINVAL;

	/* find out the minimum page size supported */
	min_pagesz = 1 << __ffs(domain->pgsize_bitmap);

	/*
	 * both the virtual address and the physical one, as well as
	 * the size of the mapping, must be aligned (at least) to the
	 * size of the smallest page supported by the hardware
	 */
	if (!IS_ALIGNED(iova | paddr | size, min_pagesz)) {
		pr_err("unaligned: iova 0x%lx pa %pa size 0x%zx min_pagesz 0x%x\n",
		       iova, &paddr, size, min_pagesz);
		return -EINVAL;
	}

	pr_debug("map: iova 0x%lx pa %pa size 0x%zx\n", iova, &paddr, size);

	while (size) {
		size_t mapped = 0;

		ret = __iommu_map_pages(domain, iova, paddr, size, prot, gfp,
					&mapped);
		/*
		 * Some pages may have been mapped, even if an error occurred,
		 * so we should account for those so they can be unmapped.
		 */
		size -= mapped;

		if (ret)
			break;

		iova += mapped;
		paddr += mapped;
	}

	/* unroll mapping in case something went wrong */
	if (ret)
		iommu_unmap(domain, orig_iova, orig_size - size);
	else
		trace_map(orig_iova, orig_paddr, orig_size);

	return ret;
}

int iommu_map(struct iommu_domain *domain, unsigned long iova,
	      phys_addr_t paddr, size_t size, int prot, gfp_t gfp)
{
	const struct iommu_domain_ops *ops = domain->ops;
	int ret;

	might_sleep_if(gfpflags_allow_blocking(gfp));

	/* Discourage passing strange GFP flags */
	if (WARN_ON_ONCE(gfp & (__GFP_COMP | __GFP_DMA | __GFP_DMA32 |
				__GFP_HIGHMEM)))
		return -EINVAL;

	ret = __iommu_map(domain, iova, paddr, size, prot, gfp);
	if (ret == 0 && ops->iotlb_sync_map)
		ops->iotlb_sync_map(domain, iova, size);

	return ret;
}
EXPORT_SYMBOL_GPL(iommu_map);

static size_t __iommu_unmap_pages(struct iommu_domain *domain,
				  unsigned long iova, size_t size,
				  struct iommu_iotlb_gather *iotlb_gather)
{
	const struct iommu_domain_ops *ops = domain->ops;
	size_t pgsize, count;

	pgsize = iommu_pgsize(domain, iova, iova, size, &count);
	return ops->unmap_pages ?
	       ops->unmap_pages(domain, iova, pgsize, count, iotlb_gather) :
	       ops->unmap(domain, iova, pgsize, iotlb_gather);
}

static size_t __iommu_unmap(struct iommu_domain *domain,
			    unsigned long iova, size_t size,
			    struct iommu_iotlb_gather *iotlb_gather)
{
	const struct iommu_domain_ops *ops = domain->ops;
	size_t unmapped_page, unmapped = 0;
	unsigned long orig_iova = iova;
	unsigned int min_pagesz;

	if (unlikely(!(ops->unmap || ops->unmap_pages) ||
		     domain->pgsize_bitmap == 0UL))
		return 0;

	if (unlikely(!(domain->type & __IOMMU_DOMAIN_PAGING)))
		return 0;

	/* find out the minimum page size supported */
	min_pagesz = 1 << __ffs(domain->pgsize_bitmap);

	/*
	 * The virtual address, as well as the size of the mapping, must be
	 * aligned (at least) to the size of the smallest page supported
	 * by the hardware
	 */
	if (!IS_ALIGNED(iova | size, min_pagesz)) {
		pr_err("unaligned: iova 0x%lx size 0x%zx min_pagesz 0x%x\n",
		       iova, size, min_pagesz);
		return 0;
	}

	pr_debug("unmap this: iova 0x%lx size 0x%zx\n", iova, size);

	/*
	 * Keep iterating until we either unmap 'size' bytes (or more)
	 * or we hit an area that isn't mapped.
	 */
	while (unmapped < size) {
		unmapped_page = __iommu_unmap_pages(domain, iova,
						    size - unmapped,
						    iotlb_gather);
		if (!unmapped_page)
			break;

		pr_debug("unmapped: iova 0x%lx size 0x%zx\n",
			 iova, unmapped_page);

		iova += unmapped_page;
		unmapped += unmapped_page;
	}

	trace_unmap(orig_iova, size, unmapped);
	return unmapped;
}

size_t iommu_unmap(struct iommu_domain *domain,
		   unsigned long iova, size_t size)
{
	struct iommu_iotlb_gather iotlb_gather;
	size_t ret;

	iommu_iotlb_gather_init(&iotlb_gather);
	ret = __iommu_unmap(domain, iova, size, &iotlb_gather);
	iommu_iotlb_sync(domain, &iotlb_gather);

	return ret;
}
EXPORT_SYMBOL_GPL(iommu_unmap);

size_t iommu_unmap_fast(struct iommu_domain *domain,
			unsigned long iova, size_t size,
			struct iommu_iotlb_gather *iotlb_gather)
{
	return __iommu_unmap(domain, iova, size, iotlb_gather);
}
EXPORT_SYMBOL_GPL(iommu_unmap_fast);

ssize_t iommu_map_sg(struct iommu_domain *domain, unsigned long iova,
		     struct scatterlist *sg, unsigned int nents, int prot,
		     gfp_t gfp)
{
	const struct iommu_domain_ops *ops = domain->ops;
	size_t len = 0, mapped = 0;
	phys_addr_t start;
	unsigned int i = 0;
	int ret;

	might_sleep_if(gfpflags_allow_blocking(gfp));

	/* Discourage passing strange GFP flags */
	if (WARN_ON_ONCE(gfp & (__GFP_COMP | __GFP_DMA | __GFP_DMA32 |
				__GFP_HIGHMEM)))
		return -EINVAL;

	while (i <= nents) {
		phys_addr_t s_phys = sg_phys(sg);

		if (len && s_phys != start + len) {
			ret = __iommu_map(domain, iova + mapped, start,
					len, prot, gfp);

			if (ret)
				goto out_err;

			mapped += len;
			len = 0;
		}

		if (sg_dma_is_bus_address(sg))
			goto next;

		if (len) {
			len += sg->length;
		} else {
			len = sg->length;
			start = s_phys;
		}

next:
		if (++i < nents)
			sg = sg_next(sg);
	}

	if (ops->iotlb_sync_map)
		ops->iotlb_sync_map(domain, iova, mapped);
	return mapped;

out_err:
	/* undo mappings already done */
	iommu_unmap(domain, iova, mapped);

	return ret;
}
EXPORT_SYMBOL_GPL(iommu_map_sg);

/**
 * report_iommu_fault() - report about an IOMMU fault to the IOMMU framework
 * @domain: the iommu domain where the fault has happened
 * @dev: the device where the fault has happened
 * @iova: the faulting address
 * @flags: mmu fault flags (e.g. IOMMU_FAULT_READ/IOMMU_FAULT_WRITE/...)
 *
 * This function should be called by the low-level IOMMU implementations
 * whenever IOMMU faults happen, to allow high-level users, that are
 * interested in such events, to know about them.
 *
 * This event may be useful for several possible use cases:
 * - mere logging of the event
 * - dynamic TLB/PTE loading
 * - if restarting of the faulting device is required
 *
 * Returns 0 on success and an appropriate error code otherwise (if dynamic
 * PTE/TLB loading will one day be supported, implementations will be able
 * to tell whether it succeeded or not according to this return value).
 *
 * Specifically, -ENOSYS is returned if a fault handler isn't installed
 * (though fault handlers can also return -ENOSYS, in case they want to
 * elicit the default behavior of the IOMMU drivers).
 */
int report_iommu_fault(struct iommu_domain *domain, struct device *dev,
		       unsigned long iova, int flags)
{
	int ret = -ENOSYS;

	/*
	 * if upper layers showed interest and installed a fault handler,
	 * invoke it.
	 */
	if (domain->handler)
		ret = domain->handler(domain, dev, iova, flags,
						domain->handler_token);

	trace_io_page_fault(dev, iova, flags);
	return ret;
}
EXPORT_SYMBOL_GPL(report_iommu_fault);

static int __init iommu_init(void)
{
	iommu_group_kset = kset_create_and_add("iommu_groups",
					       NULL, kernel_kobj);
	BUG_ON(!iommu_group_kset);

	iommu_debugfs_setup();

	return 0;
}
core_initcall(iommu_init);

int iommu_enable_nesting(struct iommu_domain *domain)
{
	if (domain->type != IOMMU_DOMAIN_UNMANAGED)
		return -EINVAL;
	if (!domain->ops->enable_nesting)
		return -EINVAL;
	return domain->ops->enable_nesting(domain);
}
EXPORT_SYMBOL_GPL(iommu_enable_nesting);

int iommu_set_pgtable_quirks(struct iommu_domain *domain,
		unsigned long quirk)
{
	if (domain->type != IOMMU_DOMAIN_UNMANAGED)
		return -EINVAL;
	if (!domain->ops->set_pgtable_quirks)
		return -EINVAL;
	return domain->ops->set_pgtable_quirks(domain, quirk);
}
EXPORT_SYMBOL_GPL(iommu_set_pgtable_quirks);

void iommu_get_resv_regions(struct device *dev, struct list_head *list)
{
	const struct iommu_ops *ops = dev_iommu_ops(dev);

	if (ops->get_resv_regions)
		ops->get_resv_regions(dev, list);
}

/**
 * iommu_put_resv_regions - release resered regions
 * @dev: device for which to free reserved regions
 * @list: reserved region list for device
 *
 * This releases a reserved region list acquired by iommu_get_resv_regions().
 */
void iommu_put_resv_regions(struct device *dev, struct list_head *list)
{
	struct iommu_resv_region *entry, *next;

	list_for_each_entry_safe(entry, next, list, list) {
		if (entry->free)
			entry->free(dev, entry);
		else
			kfree(entry);
	}
}
EXPORT_SYMBOL(iommu_put_resv_regions);

struct iommu_resv_region *iommu_alloc_resv_region(phys_addr_t start,
						  size_t length, int prot,
						  enum iommu_resv_type type,
						  gfp_t gfp)
{
	struct iommu_resv_region *region;

	region = kzalloc(sizeof(*region), gfp);
	if (!region)
		return NULL;

	INIT_LIST_HEAD(&region->list);
	region->start = start;
	region->length = length;
	region->prot = prot;
	region->type = type;
	return region;
}
EXPORT_SYMBOL_GPL(iommu_alloc_resv_region);

void iommu_set_default_passthrough(bool cmd_line)
{
	if (cmd_line)
		iommu_cmd_line |= IOMMU_CMD_LINE_DMA_API;
	iommu_def_domain_type = IOMMU_DOMAIN_IDENTITY;
}

void iommu_set_default_translated(bool cmd_line)
{
	if (cmd_line)
		iommu_cmd_line |= IOMMU_CMD_LINE_DMA_API;
	iommu_def_domain_type = IOMMU_DOMAIN_DMA;
}

bool iommu_default_passthrough(void)
{
	return iommu_def_domain_type == IOMMU_DOMAIN_IDENTITY;
}
EXPORT_SYMBOL_GPL(iommu_default_passthrough);

const struct iommu_ops *iommu_ops_from_fwnode(struct fwnode_handle *fwnode)
{
	const struct iommu_ops *ops = NULL;
	struct iommu_device *iommu;

	spin_lock(&iommu_device_lock);
	list_for_each_entry(iommu, &iommu_device_list, list)
		if (iommu->fwnode == fwnode) {
			ops = iommu->ops;
			break;
		}
	spin_unlock(&iommu_device_lock);
	return ops;
}

int iommu_fwspec_init(struct device *dev, struct fwnode_handle *iommu_fwnode,
		      const struct iommu_ops *ops)
{
	struct iommu_fwspec *fwspec = dev_iommu_fwspec_get(dev);

	if (fwspec)
		return ops == fwspec->ops ? 0 : -EINVAL;

	if (!dev_iommu_get(dev))
		return -ENOMEM;

	/* Preallocate for the overwhelmingly common case of 1 ID */
	fwspec = kzalloc(struct_size(fwspec, ids, 1), GFP_KERNEL);
	if (!fwspec)
		return -ENOMEM;

	of_node_get(to_of_node(iommu_fwnode));
	fwspec->iommu_fwnode = iommu_fwnode;
	fwspec->ops = ops;
	dev_iommu_fwspec_set(dev, fwspec);
	return 0;
}
EXPORT_SYMBOL_GPL(iommu_fwspec_init);

void iommu_fwspec_free(struct device *dev)
{
	struct iommu_fwspec *fwspec = dev_iommu_fwspec_get(dev);

	if (fwspec) {
		fwnode_handle_put(fwspec->iommu_fwnode);
		kfree(fwspec);
		dev_iommu_fwspec_set(dev, NULL);
	}
}
EXPORT_SYMBOL_GPL(iommu_fwspec_free);

int iommu_fwspec_add_ids(struct device *dev, u32 *ids, int num_ids)
{
	struct iommu_fwspec *fwspec = dev_iommu_fwspec_get(dev);
	int i, new_num;

	if (!fwspec)
		return -EINVAL;

	new_num = fwspec->num_ids + num_ids;
	if (new_num > 1) {
		fwspec = krealloc(fwspec, struct_size(fwspec, ids, new_num),
				  GFP_KERNEL);
		if (!fwspec)
			return -ENOMEM;

		dev_iommu_fwspec_set(dev, fwspec);
	}

	for (i = 0; i < num_ids; i++)
		fwspec->ids[fwspec->num_ids + i] = ids[i];

	fwspec->num_ids = new_num;
	return 0;
}
EXPORT_SYMBOL_GPL(iommu_fwspec_add_ids);

/*
 * Per device IOMMU features.
 */
int iommu_dev_enable_feature(struct device *dev, enum iommu_dev_features feat)
{
	if (dev->iommu && dev->iommu->iommu_dev) {
		const struct iommu_ops *ops = dev->iommu->iommu_dev->ops;

		if (ops->dev_enable_feat)
			return ops->dev_enable_feat(dev, feat);
	}

	return -ENODEV;
}
EXPORT_SYMBOL_GPL(iommu_dev_enable_feature);

/*
 * The device drivers should do the necessary cleanups before calling this.
 */
int iommu_dev_disable_feature(struct device *dev, enum iommu_dev_features feat)
{
	if (dev->iommu && dev->iommu->iommu_dev) {
		const struct iommu_ops *ops = dev->iommu->iommu_dev->ops;

		if (ops->dev_disable_feat)
			return ops->dev_disable_feat(dev, feat);
	}

	return -EBUSY;
}
EXPORT_SYMBOL_GPL(iommu_dev_disable_feature);

/**
 * iommu_setup_default_domain - Set the default_domain for the group
 * @group: Group to change
 * @target_type: Domain type to set as the default_domain
 *
 * Allocate a default domain and set it as the current domain on the group. If
 * the group already has a default domain it will be changed to the target_type.
 * When target_type is 0 the default domain is selected based on driver and
 * system preferences.
 */
static int iommu_setup_default_domain(struct iommu_group *group,
				      int target_type)
{
	struct iommu_domain *old_dom = group->default_domain;
	struct group_device *gdev;
	struct iommu_domain *dom;
	bool direct_failed;
	int req_type;
	int ret;

	lockdep_assert_held(&group->mutex);

	req_type = iommu_get_default_domain_type(group, target_type);
	if (req_type < 0)
		return -EINVAL;

	/*
	 * There are still some drivers which don't support default domains, so
	 * we ignore the failure and leave group->default_domain NULL.
	 *
	 * We assume that the iommu driver starts up the device in
	 * 'set_platform_dma_ops' mode if it does not support default domains.
	 */
	dom = iommu_group_alloc_default_domain(group, req_type);
	if (!dom) {
		/* Once in default_domain mode we never leave */
		if (group->default_domain)
			return -ENODEV;
		group->default_domain = NULL;
		return 0;
	}

	if (group->default_domain == dom)
		return 0;
<<<<<<< HEAD

	/*
	 * IOMMU_RESV_DIRECT and IOMMU_RESV_DIRECT_RELAXABLE regions must be
	 * mapped before their device is attached, in order to guarantee
	 * continuity with any FW activity
	 */
	direct_failed = false;
	for_each_group_device(group, gdev) {
		if (iommu_create_device_direct_mappings(dom, gdev->dev)) {
			direct_failed = true;
			dev_warn_once(
				gdev->dev->iommu->iommu_dev->dev,
				"IOMMU driver was not able to establish FW requested direct mapping.");
		}
	}

	/* We must set default_domain early for __iommu_device_set_domain */
	group->default_domain = dom;
	if (!group->domain) {
		/*
		 * Drivers are not allowed to fail the first domain attach.
		 * The only way to recover from this is to fail attaching the
		 * iommu driver and call ops->release_device. Put the domain
		 * in group->default_domain so it is freed after.
		 */
		ret = __iommu_group_set_domain_internal(
			group, dom, IOMMU_SET_DOMAIN_MUST_SUCCEED);
		if (WARN_ON(ret))
			goto out_free;
	} else {
		ret = __iommu_group_set_domain(group, dom);
		if (ret) {
			iommu_domain_free(dom);
			group->default_domain = old_dom;
			return ret;
		}
	}

	/*
	 * Drivers are supposed to allow mappings to be installed in a domain
	 * before device attachment, but some don't. Hack around this defect by
	 * trying again after attaching. If this happens it means the device
	 * will not continuously have the IOMMU_RESV_DIRECT map.
	 */
	if (direct_failed) {
		for_each_group_device(group, gdev) {
			ret = iommu_create_device_direct_mappings(dom, gdev->dev);
			if (ret)
				goto err_restore;
		}
	}

err_restore:
	if (old_dom) {
		__iommu_group_set_domain_internal(
			group, old_dom, IOMMU_SET_DOMAIN_MUST_SUCCEED);
		iommu_domain_free(dom);
		old_dom = NULL;
	}
out_free:
	if (old_dom)
		iommu_domain_free(old_dom);
=======

	/*
	 * IOMMU_RESV_DIRECT and IOMMU_RESV_DIRECT_RELAXABLE regions must be
	 * mapped before their device is attached, in order to guarantee
	 * continuity with any FW activity
	 */
	direct_failed = false;
	for_each_group_device(group, gdev) {
		if (iommu_create_device_direct_mappings(dom, gdev->dev)) {
			direct_failed = true;
			dev_warn_once(
				gdev->dev->iommu->iommu_dev->dev,
				"IOMMU driver was not able to establish FW requested direct mapping.");
		}
	}

	/* We must set default_domain early for __iommu_device_set_domain */
	group->default_domain = dom;
	if (!group->domain) {
		/*
		 * Drivers are not allowed to fail the first domain attach.
		 * The only way to recover from this is to fail attaching the
		 * iommu driver and call ops->release_device. Put the domain
		 * in group->default_domain so it is freed after.
		 */
		ret = __iommu_group_set_domain_internal(
			group, dom, IOMMU_SET_DOMAIN_MUST_SUCCEED);
		if (WARN_ON(ret))
			goto out_free_old;
	} else {
		ret = __iommu_group_set_domain(group, dom);
		if (ret)
			goto err_restore_def_domain;
	}

	/*
	 * Drivers are supposed to allow mappings to be installed in a domain
	 * before device attachment, but some don't. Hack around this defect by
	 * trying again after attaching. If this happens it means the device
	 * will not continuously have the IOMMU_RESV_DIRECT map.
	 */
	if (direct_failed) {
		for_each_group_device(group, gdev) {
			ret = iommu_create_device_direct_mappings(dom, gdev->dev);
			if (ret)
				goto err_restore_domain;
		}
	}

out_free_old:
	if (old_dom)
		iommu_domain_free(old_dom);
	return ret;

err_restore_domain:
	if (old_dom)
		__iommu_group_set_domain_internal(
			group, old_dom, IOMMU_SET_DOMAIN_MUST_SUCCEED);
err_restore_def_domain:
	if (old_dom) {
		iommu_domain_free(dom);
		group->default_domain = old_dom;
	}
>>>>>>> 269f399d
	return ret;
}

/*
 * Changing the default domain through sysfs requires the users to unbind the
 * drivers from the devices in the iommu group, except for a DMA -> DMA-FQ
 * transition. Return failure if this isn't met.
 *
 * We need to consider the race between this and the device release path.
 * group->mutex is used here to guarantee that the device release path
 * will not be entered at the same time.
 */
static ssize_t iommu_group_store_type(struct iommu_group *group,
				      const char *buf, size_t count)
{
	struct group_device *gdev;
	int ret, req_type;

	if (!capable(CAP_SYS_ADMIN) || !capable(CAP_SYS_RAWIO))
		return -EACCES;

	if (WARN_ON(!group) || !group->default_domain)
		return -EINVAL;

	if (sysfs_streq(buf, "identity"))
		req_type = IOMMU_DOMAIN_IDENTITY;
	else if (sysfs_streq(buf, "DMA"))
		req_type = IOMMU_DOMAIN_DMA;
	else if (sysfs_streq(buf, "DMA-FQ"))
		req_type = IOMMU_DOMAIN_DMA_FQ;
	else if (sysfs_streq(buf, "auto"))
		req_type = 0;
	else
		return -EINVAL;

	mutex_lock(&group->mutex);
	/* We can bring up a flush queue without tearing down the domain. */
	if (req_type == IOMMU_DOMAIN_DMA_FQ &&
	    group->default_domain->type == IOMMU_DOMAIN_DMA) {
		ret = iommu_dma_init_fq(group->default_domain);
		if (ret)
			goto out_unlock;

		group->default_domain->type = IOMMU_DOMAIN_DMA_FQ;
		ret = count;
		goto out_unlock;
	}

	/* Otherwise, ensure that device exists and no driver is bound. */
	if (list_empty(&group->devices) || group->owner_cnt) {
		ret = -EPERM;
		goto out_unlock;
	}

	ret = iommu_setup_default_domain(group, req_type);
	if (ret)
		goto out_unlock;

	/*
	 * Release the mutex here because ops->probe_finalize() call-back of
	 * some vendor IOMMU drivers calls arm_iommu_attach_device() which
	 * in-turn might call back into IOMMU core code, where it tries to take
	 * group->mutex, resulting in a deadlock.
	 */
	mutex_unlock(&group->mutex);

	/* Make sure dma_ops is appropriatley set */
	for_each_group_device(group, gdev)
		iommu_group_do_probe_finalize(gdev->dev);
	return count;

out_unlock:
	mutex_unlock(&group->mutex);
	return ret ?: count;
}

static bool iommu_is_default_domain(struct iommu_group *group)
{
	if (group->domain == group->default_domain)
		return true;

	/*
	 * If the default domain was set to identity and it is still an identity
	 * domain then we consider this a pass. This happens because of
	 * amd_iommu_init_device() replacing the default idenytity domain with an
	 * identity domain that has a different configuration for AMDGPU.
	 */
	if (group->default_domain &&
	    group->default_domain->type == IOMMU_DOMAIN_IDENTITY &&
	    group->domain && group->domain->type == IOMMU_DOMAIN_IDENTITY)
		return true;
	return false;
}

/**
 * iommu_device_use_default_domain() - Device driver wants to handle device
 *                                     DMA through the kernel DMA API.
 * @dev: The device.
 *
 * The device driver about to bind @dev wants to do DMA through the kernel
 * DMA API. Return 0 if it is allowed, otherwise an error.
 */
int iommu_device_use_default_domain(struct device *dev)
{
	struct iommu_group *group = iommu_group_get(dev);
	int ret = 0;

	if (!group)
		return 0;

	mutex_lock(&group->mutex);
	if (group->owner_cnt) {
		if (group->owner || !iommu_is_default_domain(group) ||
		    !xa_empty(&group->pasid_array)) {
			ret = -EBUSY;
			goto unlock_out;
		}
	}

	group->owner_cnt++;

unlock_out:
	mutex_unlock(&group->mutex);
	iommu_group_put(group);

	return ret;
}

/**
 * iommu_device_unuse_default_domain() - Device driver stops handling device
 *                                       DMA through the kernel DMA API.
 * @dev: The device.
 *
 * The device driver doesn't want to do DMA through kernel DMA API anymore.
 * It must be called after iommu_device_use_default_domain().
 */
void iommu_device_unuse_default_domain(struct device *dev)
{
	struct iommu_group *group = iommu_group_get(dev);

	if (!group)
		return;

	mutex_lock(&group->mutex);
	if (!WARN_ON(!group->owner_cnt || !xa_empty(&group->pasid_array)))
		group->owner_cnt--;

	mutex_unlock(&group->mutex);
	iommu_group_put(group);
}

static int __iommu_group_alloc_blocking_domain(struct iommu_group *group)
{
	struct group_device *dev =
		list_first_entry(&group->devices, struct group_device, list);

	if (group->blocking_domain)
		return 0;

	group->blocking_domain =
		__iommu_domain_alloc(dev->dev->bus, IOMMU_DOMAIN_BLOCKED);
	if (!group->blocking_domain) {
		/*
		 * For drivers that do not yet understand IOMMU_DOMAIN_BLOCKED
		 * create an empty domain instead.
		 */
		group->blocking_domain = __iommu_domain_alloc(
			dev->dev->bus, IOMMU_DOMAIN_UNMANAGED);
		if (!group->blocking_domain)
			return -EINVAL;
	}
	return 0;
}

static int __iommu_take_dma_ownership(struct iommu_group *group, void *owner)
{
	int ret;

	if ((group->domain && group->domain != group->default_domain) ||
	    !xa_empty(&group->pasid_array))
		return -EBUSY;

	ret = __iommu_group_alloc_blocking_domain(group);
	if (ret)
		return ret;
	ret = __iommu_group_set_domain(group, group->blocking_domain);
	if (ret)
		return ret;

	group->owner = owner;
	group->owner_cnt++;
	return 0;
}

/**
 * iommu_group_claim_dma_owner() - Set DMA ownership of a group
 * @group: The group.
 * @owner: Caller specified pointer. Used for exclusive ownership.
 *
 * This is to support backward compatibility for vfio which manages the dma
 * ownership in iommu_group level. New invocations on this interface should be
 * prohibited. Only a single owner may exist for a group.
 */
int iommu_group_claim_dma_owner(struct iommu_group *group, void *owner)
{
	int ret = 0;

	if (WARN_ON(!owner))
		return -EINVAL;

	mutex_lock(&group->mutex);
	if (group->owner_cnt) {
		ret = -EPERM;
		goto unlock_out;
	}

	ret = __iommu_take_dma_ownership(group, owner);
unlock_out:
	mutex_unlock(&group->mutex);

	return ret;
}
EXPORT_SYMBOL_GPL(iommu_group_claim_dma_owner);

/**
 * iommu_device_claim_dma_owner() - Set DMA ownership of a device
 * @dev: The device.
 * @owner: Caller specified pointer. Used for exclusive ownership.
 *
 * Claim the DMA ownership of a device. Multiple devices in the same group may
 * concurrently claim ownership if they present the same owner value. Returns 0
 * on success and error code on failure
 */
int iommu_device_claim_dma_owner(struct device *dev, void *owner)
{
	struct iommu_group *group;
	int ret = 0;

	if (WARN_ON(!owner))
		return -EINVAL;

	group = iommu_group_get(dev);
	if (!group)
		return -ENODEV;

	mutex_lock(&group->mutex);
	if (group->owner_cnt) {
		if (group->owner != owner) {
			ret = -EPERM;
			goto unlock_out;
		}
		group->owner_cnt++;
		goto unlock_out;
	}

	ret = __iommu_take_dma_ownership(group, owner);
unlock_out:
	mutex_unlock(&group->mutex);
	iommu_group_put(group);

	return ret;
}
EXPORT_SYMBOL_GPL(iommu_device_claim_dma_owner);

static void __iommu_release_dma_ownership(struct iommu_group *group)
{
	if (WARN_ON(!group->owner_cnt || !group->owner ||
		    !xa_empty(&group->pasid_array)))
		return;

	group->owner_cnt = 0;
	group->owner = NULL;
	__iommu_group_set_domain_nofail(group, group->default_domain);
}

/**
 * iommu_group_release_dma_owner() - Release DMA ownership of a group
 * @dev: The device
 *
 * Release the DMA ownership claimed by iommu_group_claim_dma_owner().
 */
void iommu_group_release_dma_owner(struct iommu_group *group)
{
	mutex_lock(&group->mutex);
	__iommu_release_dma_ownership(group);
	mutex_unlock(&group->mutex);
}
EXPORT_SYMBOL_GPL(iommu_group_release_dma_owner);

/**
 * iommu_device_release_dma_owner() - Release DMA ownership of a device
 * @group: The device.
 *
 * Release the DMA ownership claimed by iommu_device_claim_dma_owner().
 */
void iommu_device_release_dma_owner(struct device *dev)
{
	struct iommu_group *group = iommu_group_get(dev);

	mutex_lock(&group->mutex);
	if (group->owner_cnt > 1)
		group->owner_cnt--;
	else
		__iommu_release_dma_ownership(group);
	mutex_unlock(&group->mutex);
	iommu_group_put(group);
}
EXPORT_SYMBOL_GPL(iommu_device_release_dma_owner);

/**
 * iommu_group_dma_owner_claimed() - Query group dma ownership status
 * @group: The group.
 *
 * This provides status query on a given group. It is racy and only for
 * non-binding status reporting.
 */
bool iommu_group_dma_owner_claimed(struct iommu_group *group)
{
	unsigned int user;

	mutex_lock(&group->mutex);
	user = group->owner_cnt;
	mutex_unlock(&group->mutex);

	return user;
}
EXPORT_SYMBOL_GPL(iommu_group_dma_owner_claimed);

static int __iommu_set_group_pasid(struct iommu_domain *domain,
				   struct iommu_group *group, ioasid_t pasid)
{
	struct group_device *device;
	int ret = 0;

	for_each_group_device(group, device) {
		ret = domain->ops->set_dev_pasid(domain, device->dev, pasid);
		if (ret)
			break;
	}

	return ret;
}

static void __iommu_remove_group_pasid(struct iommu_group *group,
				       ioasid_t pasid)
{
	struct group_device *device;
	const struct iommu_ops *ops;

	for_each_group_device(group, device) {
		ops = dev_iommu_ops(device->dev);
		ops->remove_dev_pasid(device->dev, pasid);
	}
}

/*
 * iommu_attach_device_pasid() - Attach a domain to pasid of device
 * @domain: the iommu domain.
 * @dev: the attached device.
 * @pasid: the pasid of the device.
 *
 * Return: 0 on success, or an error.
 */
int iommu_attach_device_pasid(struct iommu_domain *domain,
			      struct device *dev, ioasid_t pasid)
{
	struct iommu_group *group;
	void *curr;
	int ret;

	if (!domain->ops->set_dev_pasid)
		return -EOPNOTSUPP;

	group = iommu_group_get(dev);
	if (!group)
		return -ENODEV;

	mutex_lock(&group->mutex);
	curr = xa_cmpxchg(&group->pasid_array, pasid, NULL, domain, GFP_KERNEL);
	if (curr) {
		ret = xa_err(curr) ? : -EBUSY;
		goto out_unlock;
	}

	ret = __iommu_set_group_pasid(domain, group, pasid);
	if (ret) {
		__iommu_remove_group_pasid(group, pasid);
		xa_erase(&group->pasid_array, pasid);
	}
out_unlock:
	mutex_unlock(&group->mutex);
	iommu_group_put(group);

	return ret;
}
EXPORT_SYMBOL_GPL(iommu_attach_device_pasid);

/*
 * iommu_detach_device_pasid() - Detach the domain from pasid of device
 * @domain: the iommu domain.
 * @dev: the attached device.
 * @pasid: the pasid of the device.
 *
 * The @domain must have been attached to @pasid of the @dev with
 * iommu_attach_device_pasid().
 */
void iommu_detach_device_pasid(struct iommu_domain *domain, struct device *dev,
			       ioasid_t pasid)
{
	struct iommu_group *group = iommu_group_get(dev);

	mutex_lock(&group->mutex);
	__iommu_remove_group_pasid(group, pasid);
	WARN_ON(xa_erase(&group->pasid_array, pasid) != domain);
	mutex_unlock(&group->mutex);

	iommu_group_put(group);
}
EXPORT_SYMBOL_GPL(iommu_detach_device_pasid);

/*
 * iommu_get_domain_for_dev_pasid() - Retrieve domain for @pasid of @dev
 * @dev: the queried device
 * @pasid: the pasid of the device
 * @type: matched domain type, 0 for any match
 *
 * This is a variant of iommu_get_domain_for_dev(). It returns the existing
 * domain attached to pasid of a device. Callers must hold a lock around this
 * function, and both iommu_attach/detach_dev_pasid() whenever a domain of
 * type is being manipulated. This API does not internally resolve races with
 * attach/detach.
 *
 * Return: attached domain on success, NULL otherwise.
 */
struct iommu_domain *iommu_get_domain_for_dev_pasid(struct device *dev,
						    ioasid_t pasid,
						    unsigned int type)
{
	struct iommu_domain *domain;
	struct iommu_group *group;

	group = iommu_group_get(dev);
	if (!group)
		return NULL;

	xa_lock(&group->pasid_array);
	domain = xa_load(&group->pasid_array, pasid);
	if (type && domain && domain->type != type)
		domain = ERR_PTR(-EBUSY);
	xa_unlock(&group->pasid_array);
	iommu_group_put(group);

	return domain;
}
EXPORT_SYMBOL_GPL(iommu_get_domain_for_dev_pasid);

struct iommu_domain *iommu_sva_domain_alloc(struct device *dev,
					    struct mm_struct *mm)
{
	const struct iommu_ops *ops = dev_iommu_ops(dev);
	struct iommu_domain *domain;

	domain = ops->domain_alloc(IOMMU_DOMAIN_SVA);
	if (!domain)
		return NULL;

	domain->type = IOMMU_DOMAIN_SVA;
	mmgrab(mm);
	domain->mm = mm;
	domain->iopf_handler = iommu_sva_handle_iopf;
	domain->fault_data = mm;

	return domain;
}<|MERGE_RESOLUTION|>--- conflicted
+++ resolved
@@ -1646,7 +1646,6 @@
 
 	if (req_type)
 		return __iommu_group_alloc_default_domain(bus, group, req_type);
-<<<<<<< HEAD
 
 	/* The driver gave no guidance on what type to use, try the default */
 	dom = __iommu_group_alloc_default_domain(bus, group, iommu_def_domain_type);
@@ -1660,21 +1659,6 @@
 	if (!dom)
 		return NULL;
 
-=======
-
-	/* The driver gave no guidance on what type to use, try the default */
-	dom = __iommu_group_alloc_default_domain(bus, group, iommu_def_domain_type);
-	if (dom)
-		return dom;
-
-	/* Otherwise IDENTITY and DMA_FQ defaults will try DMA */
-	if (iommu_def_domain_type == IOMMU_DOMAIN_DMA)
-		return NULL;
-	dom = __iommu_group_alloc_default_domain(bus, group, IOMMU_DOMAIN_DMA);
-	if (!dom)
-		return NULL;
-
->>>>>>> 269f399d
 	pr_warn("Failed to allocate default IOMMU domain of type %u for group %s - Falling back to IOMMU_DOMAIN_DMA",
 		iommu_def_domain_type, group->name);
 	return dom;
@@ -2879,70 +2863,6 @@
 
 	if (group->default_domain == dom)
 		return 0;
-<<<<<<< HEAD
-
-	/*
-	 * IOMMU_RESV_DIRECT and IOMMU_RESV_DIRECT_RELAXABLE regions must be
-	 * mapped before their device is attached, in order to guarantee
-	 * continuity with any FW activity
-	 */
-	direct_failed = false;
-	for_each_group_device(group, gdev) {
-		if (iommu_create_device_direct_mappings(dom, gdev->dev)) {
-			direct_failed = true;
-			dev_warn_once(
-				gdev->dev->iommu->iommu_dev->dev,
-				"IOMMU driver was not able to establish FW requested direct mapping.");
-		}
-	}
-
-	/* We must set default_domain early for __iommu_device_set_domain */
-	group->default_domain = dom;
-	if (!group->domain) {
-		/*
-		 * Drivers are not allowed to fail the first domain attach.
-		 * The only way to recover from this is to fail attaching the
-		 * iommu driver and call ops->release_device. Put the domain
-		 * in group->default_domain so it is freed after.
-		 */
-		ret = __iommu_group_set_domain_internal(
-			group, dom, IOMMU_SET_DOMAIN_MUST_SUCCEED);
-		if (WARN_ON(ret))
-			goto out_free;
-	} else {
-		ret = __iommu_group_set_domain(group, dom);
-		if (ret) {
-			iommu_domain_free(dom);
-			group->default_domain = old_dom;
-			return ret;
-		}
-	}
-
-	/*
-	 * Drivers are supposed to allow mappings to be installed in a domain
-	 * before device attachment, but some don't. Hack around this defect by
-	 * trying again after attaching. If this happens it means the device
-	 * will not continuously have the IOMMU_RESV_DIRECT map.
-	 */
-	if (direct_failed) {
-		for_each_group_device(group, gdev) {
-			ret = iommu_create_device_direct_mappings(dom, gdev->dev);
-			if (ret)
-				goto err_restore;
-		}
-	}
-
-err_restore:
-	if (old_dom) {
-		__iommu_group_set_domain_internal(
-			group, old_dom, IOMMU_SET_DOMAIN_MUST_SUCCEED);
-		iommu_domain_free(dom);
-		old_dom = NULL;
-	}
-out_free:
-	if (old_dom)
-		iommu_domain_free(old_dom);
-=======
 
 	/*
 	 * IOMMU_RESV_DIRECT and IOMMU_RESV_DIRECT_RELAXABLE regions must be
@@ -3006,7 +2926,6 @@
 		iommu_domain_free(dom);
 		group->default_domain = old_dom;
 	}
->>>>>>> 269f399d
 	return ret;
 }
 

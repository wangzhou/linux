/*
 * XG20, XG21, XG40, XG42 frame buffer device
 * for Linux kernels  2.5.x, 2.6.x
 * Base on TW's sis fbdev code.
 */

/* #include <linux/config.h> */
#include <linux/version.h>
#include <linux/module.h>
#include <linux/moduleparam.h>
#include <linux/kernel.h>
#include <linux/spinlock.h>
#include <linux/errno.h>
#include <linux/string.h>
#include <linux/mm.h>
#include <linux/tty.h>
#include <linux/slab.h>
#include <linux/delay.h>
#include <linux/fb.h>
#include <linux/console.h>
#include <linux/selection.h>
#include <linux/ioport.h>
#include <linux/init.h>
#include <linux/pci.h>
#include <linux/vmalloc.h>
#include <linux/vt_kern.h>
#include <linux/capability.h>
#include <linux/fs.h>
#include <linux/types.h>
#include <linux/proc_fs.h>

#ifndef XGIFB_PAN
#define XGIFB_PAN
#endif

#include <linux/io.h>
#ifdef CONFIG_MTRR
#include <asm/mtrr.h>
#endif

#include "XGIfb.h"
#include "vgatypes.h"
#include "XGI_main.h"
#include "vb_init.h"
#include "vb_util.h"
<<<<<<< HEAD
=======
#include "vb_setmode.h"
>>>>>>> d762f438

#define Index_CR_GPIO_Reg1 0x48
#define Index_CR_GPIO_Reg2 0x49
#define Index_CR_GPIO_Reg3 0x4a

#define GPIOG_EN    (1<<6)
#define GPIOG_WRITE (1<<6)
#define GPIOG_READ  (1<<1)

#define XGIFB_ROM_SIZE	65536

#define XGIFB_ROM_SIZE	65536

/* -------------------- Macro definitions ---------------------------- */

#undef XGIFBDEBUG

#ifdef XGIFBDEBUG
#define DPRINTK(fmt, args...) printk(KERN_DEBUG "%s: " fmt, __FUNCTION__ , ## args)
#else
#define DPRINTK(fmt, args...)
#endif

#ifdef XGIFBDEBUG
static void dumpVGAReg(void)
{
	u8 i, reg;

	xgifb_reg_set(XGISR, 0x05, 0x86);
	/*
	xgifb_reg_set(XGISR, 0x08, 0x4f);
	xgifb_reg_set(XGISR, 0x0f, 0x20);
	xgifb_reg_set(XGISR, 0x11, 0x4f);
	xgifb_reg_set(XGISR, 0x13, 0x45);
	xgifb_reg_set(XGISR, 0x14, 0x51);
	xgifb_reg_set(XGISR, 0x1e, 0x41);
	xgifb_reg_set(XGISR, 0x1f, 0x0);
	xgifb_reg_set(XGISR, 0x20, 0xa1);
	xgifb_reg_set(XGISR, 0x22, 0xfb);
	xgifb_reg_set(XGISR, 0x26, 0x22);
	xgifb_reg_set(XGISR, 0x3e, 0x07);
	*/

	/* xgifb_reg_set(XGICR, 0x19, 0x00); */
	/* xgifb_reg_set(XGICR, 0x1a, 0x3C); */
	/* xgifb_reg_set(XGICR, 0x22, 0xff); */
	/* xgifb_reg_set(XGICR, 0x3D, 0x10); */

	/* xgifb_reg_set(XGICR, 0x4a, 0xf3); */

	/* xgifb_reg_set(XGICR, 0x57, 0x0); */
	/* xgifb_reg_set(XGICR, 0x7a, 0x2c); */

	/* xgifb_reg_set(XGICR, 0x82, 0xcc); */
	/* xgifb_reg_set(XGICR, 0x8c, 0x0); */
	/*
	xgifb_reg_set(XGICR, 0x99, 0x1);
	xgifb_reg_set(XGICR, 0x41, 0x40);
	*/

	for (i = 0; i < 0x4f; i++) {
		reg = xgifb_reg_get(XGISR, i);
		printk("\no 3c4 %x", i);
		printk("\ni 3c5 => %x", reg);
	}

	for (i = 0; i < 0xF0; i++) {
		reg = xgifb_reg_get(XGICR, i);
		printk("\no 3d4 %x", i);
		printk("\ni 3d5 => %x", reg);
	}
	/*
	xgifb_reg_set(XGIPART1,0x2F,1);
	for (i=1; i < 0x50; i++) {
		reg = xgifb_reg_get(XGIPART1, i);
		printk("\no d004 %x", i);
		printk("\ni d005 => %x", reg);
	}

	for (i=0; i < 0x50; i++) {
		 reg = xgifb_reg_get(XGIPART2, i);
		 printk("\no d010 %x", i);
		 printk("\ni d011 => %x", reg);
	}
	for (i=0; i < 0x50; i++) {
		reg = xgifb_reg_get(XGIPART3, i);
		printk("\no d012 %x",i);
		printk("\ni d013 => %x",reg);
	}
	for (i=0; i < 0x50; i++) {
		reg = xgifb_reg_get(XGIPART4, i);
		printk("\no d014 %x",i);
		printk("\ni d015 => %x",reg);
	}
	*/
}
#else
static inline void dumpVGAReg(void)
{
}
#endif

/* data for XGI components */
struct video_info xgi_video_info;

#if 1
#define DEBUGPRN(x)
#else
#define DEBUGPRN(x) printk(KERN_INFO x "\n");
#endif

/* --------------- Hardware Access Routines -------------------------- */

static int XGIfb_mode_rate_to_dclock(struct vb_device_info *XGI_Pr,
		struct xgi_hw_device_info *HwDeviceExtension,
		unsigned char modeno, unsigned char rateindex)
{
	unsigned short ModeNo = modeno;
	unsigned short ModeIdIndex = 0, ClockIndex = 0;
	unsigned short RefreshRateTableIndex = 0;

	/* unsigned long  temp = 0; */
	int Clock;
	XGI_Pr->ROMAddr = HwDeviceExtension->pjVirtualRomBase;
	InitTo330Pointer(HwDeviceExtension->jChipType, XGI_Pr);

	RefreshRateTableIndex = XGI_GetRatePtrCRT2(HwDeviceExtension, ModeNo,
			ModeIdIndex, XGI_Pr);

	/*
	temp = XGI_SearchModeID(ModeNo , &ModeIdIndex,  XGI_Pr) ;
	if (!temp) {
		printk(KERN_ERR "Could not find mode %x\n", ModeNo);
		return 65000;
	}

	RefreshRateTableIndex = XGI_Pr->EModeIDTable[ModeIdIndex].REFindex;
	RefreshRateTableIndex += (rateindex - 1);

	*/
	ClockIndex = XGI_Pr->RefIndex[RefreshRateTableIndex].Ext_CRTVCLK;

	Clock = XGI_Pr->VCLKData[ClockIndex].CLOCK * 1000;

	return Clock;
}

static int XGIfb_mode_rate_to_ddata(struct vb_device_info *XGI_Pr,
		struct xgi_hw_device_info *HwDeviceExtension,
		unsigned char modeno, unsigned char rateindex,
		u32 *left_margin, u32 *right_margin, u32 *upper_margin,
		u32 *lower_margin, u32 *hsync_len, u32 *vsync_len, u32 *sync,
		u32 *vmode)
{
	unsigned short ModeNo = modeno;
	unsigned short ModeIdIndex = 0, index = 0;
	unsigned short RefreshRateTableIndex = 0;

	unsigned short VRE, VBE, VRS, VBS, VDE, VT;
	unsigned short HRE, HBE, HRS, HBS, HDE, HT;
	unsigned char sr_data, cr_data, cr_data2;
	unsigned long cr_data3;
	int A, B, C, D, E, F, temp, j;
	XGI_Pr->ROMAddr = HwDeviceExtension->pjVirtualRomBase;
	InitTo330Pointer(HwDeviceExtension->jChipType, XGI_Pr);
	RefreshRateTableIndex = XGI_GetRatePtrCRT2(HwDeviceExtension, ModeNo,
			ModeIdIndex, XGI_Pr);
	/*
	temp = XGI_SearchModeID(ModeNo, &ModeIdIndex, XGI_Pr);
	if (!temp)
		return 0;

	RefreshRateTableIndex = XGI_Pr->EModeIDTable[ModeIdIndex].REFindex;
	RefreshRateTableIndex += (rateindex - 1);
	*/
	index = XGI_Pr->RefIndex[RefreshRateTableIndex].Ext_CRT1CRTC;

	sr_data = XGI_Pr->XGINEWUB_CRT1Table[index].CR[5];

	cr_data = XGI_Pr->XGINEWUB_CRT1Table[index].CR[0];

	/* Horizontal total */
	HT = (cr_data & 0xff) | ((unsigned short) (sr_data & 0x03) << 8);
	A = HT + 5;

	/*
	cr_data = XGI_Pr->XGINEWUB_CRT1Table[index].CR[1];

	Horizontal display enable end
	HDE = (cr_data & 0xff) | ((unsigned short) (sr_data & 0x0C) << 6);
	*/
	HDE = (XGI_Pr->RefIndex[RefreshRateTableIndex].XRes >> 3) - 1;
	E = HDE + 1;

	cr_data = XGI_Pr->XGINEWUB_CRT1Table[index].CR[3];

	/* Horizontal retrace (=sync) start */
	HRS = (cr_data & 0xff) | ((unsigned short) (sr_data & 0xC0) << 2);
	F = HRS - E - 3;

	cr_data = XGI_Pr->XGINEWUB_CRT1Table[index].CR[1];

	/* Horizontal blank start */
	HBS = (cr_data & 0xff) | ((unsigned short) (sr_data & 0x30) << 4);

	sr_data = XGI_Pr->XGINEWUB_CRT1Table[index].CR[6];

	cr_data = XGI_Pr->XGINEWUB_CRT1Table[index].CR[2];

	cr_data2 = XGI_Pr->XGINEWUB_CRT1Table[index].CR[4];

	/* Horizontal blank end */
	HBE = (cr_data & 0x1f) | ((unsigned short) (cr_data2 & 0x80) >> 2)
			| ((unsigned short) (sr_data & 0x03) << 6);

	/* Horizontal retrace (=sync) end */
	HRE = (cr_data2 & 0x1f) | ((sr_data & 0x04) << 3);

	temp = HBE - ((E - 1) & 255);
	B = (temp > 0) ? temp : (temp + 256);

	temp = HRE - ((E + F + 3) & 63);
	C = (temp > 0) ? temp : (temp + 64);

	D = B - F - C;

	*left_margin = D * 8;
	*right_margin = F * 8;
	*hsync_len = C * 8;

	sr_data = XGI_Pr->XGINEWUB_CRT1Table[index].CR[14];

	cr_data = XGI_Pr->XGINEWUB_CRT1Table[index].CR[8];

	cr_data2 = XGI_Pr->XGINEWUB_CRT1Table[index].CR[9];

	/* Vertical total */
	VT = (cr_data & 0xFF) | ((unsigned short) (cr_data2 & 0x01) << 8)
			| ((unsigned short) (cr_data2 & 0x20) << 4)
			| ((unsigned short) (sr_data & 0x01) << 10);
	A = VT + 2;

	/* cr_data = XGI_Pr->XGINEWUB_CRT1Table[index].CR[10]; */

	/* Vertical display enable end */
	/*
	VDE = (cr_data & 0xff) |
		((unsigned short) (cr_data2 & 0x02) << 7) |
		((unsigned short) (cr_data2 & 0x40) << 3) |
		((unsigned short) (sr_data & 0x02) << 9);
	*/
	VDE = XGI_Pr->RefIndex[RefreshRateTableIndex].YRes - 1;
	E = VDE + 1;

	cr_data = XGI_Pr->XGINEWUB_CRT1Table[index].CR[10];

	/* Vertical retrace (=sync) start */
	VRS = (cr_data & 0xff) | ((unsigned short) (cr_data2 & 0x04) << 6)
			| ((unsigned short) (cr_data2 & 0x80) << 2)
			| ((unsigned short) (sr_data & 0x08) << 7);
	F = VRS + 1 - E;

	cr_data = XGI_Pr->XGINEWUB_CRT1Table[index].CR[12];

	cr_data3 = (XGI_Pr->XGINEWUB_CRT1Table[index].CR[14] & 0x80) << 5;

	/* Vertical blank start */
	VBS = (cr_data & 0xff) | ((unsigned short) (cr_data2 & 0x08) << 5)
			| ((unsigned short) (cr_data3 & 0x20) << 4)
			| ((unsigned short) (sr_data & 0x04) << 8);

	cr_data = XGI_Pr->XGINEWUB_CRT1Table[index].CR[13];

	/* Vertical blank end */
	VBE = (cr_data & 0xff) | ((unsigned short) (sr_data & 0x10) << 4);
	temp = VBE - ((E - 1) & 511);
	B = (temp > 0) ? temp : (temp + 512);

	cr_data = XGI_Pr->XGINEWUB_CRT1Table[index].CR[11];

	/* Vertical retrace (=sync) end */
	VRE = (cr_data & 0x0f) | ((sr_data & 0x20) >> 1);
	temp = VRE - ((E + F - 1) & 31);
	C = (temp > 0) ? temp : (temp + 32);

	D = B - F - C;

	*upper_margin = D;
	*lower_margin = F;
	*vsync_len = C;

	if (XGI_Pr->RefIndex[RefreshRateTableIndex].Ext_InfoFlag & 0x8000)
		*sync &= ~FB_SYNC_VERT_HIGH_ACT;
	else
		*sync |= FB_SYNC_VERT_HIGH_ACT;

	if (XGI_Pr->RefIndex[RefreshRateTableIndex].Ext_InfoFlag & 0x4000)
		*sync &= ~FB_SYNC_HOR_HIGH_ACT;
	else
		*sync |= FB_SYNC_HOR_HIGH_ACT;

	*vmode = FB_VMODE_NONINTERLACED;
	if (XGI_Pr->RefIndex[RefreshRateTableIndex].Ext_InfoFlag & 0x0080)
		*vmode = FB_VMODE_INTERLACED;
	else {
		j = 0;
		while (XGI_Pr->EModeIDTable[j].Ext_ModeID != 0xff) {
			if (XGI_Pr->EModeIDTable[j].Ext_ModeID ==
			    XGI_Pr->RefIndex[RefreshRateTableIndex].ModeID) {
				if (XGI_Pr->EModeIDTable[j].Ext_ModeFlag &
				    DoubleScanMode) {
					*vmode = FB_VMODE_DOUBLE;
				}
				break;
			}
			j++;
		}
	}

	return 1;
}

static void XGIRegInit(struct vb_device_info *XGI_Pr, unsigned long BaseAddr)
{
	XGI_Pr->RelIO = BaseAddr;
	XGI_Pr->P3c4 = BaseAddr + 0x14;
	XGI_Pr->P3d4 = BaseAddr + 0x24;
	XGI_Pr->P3c0 = BaseAddr + 0x10;
	XGI_Pr->P3ce = BaseAddr + 0x1e;
	XGI_Pr->P3c2 = BaseAddr + 0x12;
	XGI_Pr->P3ca = BaseAddr + 0x1a;
	XGI_Pr->P3c6 = BaseAddr + 0x16;
	XGI_Pr->P3c7 = BaseAddr + 0x17;
	XGI_Pr->P3c8 = BaseAddr + 0x18;
	XGI_Pr->P3c9 = BaseAddr + 0x19;
	XGI_Pr->P3da = BaseAddr + 0x2A;
	/* Digital video interface registers (LCD) */
	XGI_Pr->Part1Port = BaseAddr + XGI_CRT2_PORT_04;
	/* 301 TV Encoder registers */
	XGI_Pr->Part2Port = BaseAddr + XGI_CRT2_PORT_10;
	/* 301 Macrovision registers */
	XGI_Pr->Part3Port = BaseAddr + XGI_CRT2_PORT_12;
	/* 301 VGA2 (and LCD) registers */
	XGI_Pr->Part4Port = BaseAddr + XGI_CRT2_PORT_14;
	/* 301 palette address port registers */
	XGI_Pr->Part5Port = BaseAddr + XGI_CRT2_PORT_14 + 2;

}

/* ------------ Interface for init & mode switching code ------------- */

static unsigned char XGIfb_query_VGA_config_space(
		struct xgi_hw_device_info *pXGIhw_ext, unsigned long offset,
		unsigned long set, unsigned long *value)
{
	static struct pci_dev *pdev = NULL;
	static unsigned char init = 0, valid_pdev = 0;

	if (!set)
		DPRINTK("XGIfb: Get VGA offset 0x%lx\n", offset);
	else
		DPRINTK("XGIfb: Set offset 0x%lx to 0x%lx\n", offset, *value);

	if (!init) {
		init = 1;
		pdev = pci_get_device(PCI_VENDOR_ID_XG, xgi_video_info.chip_id,
				pdev);
		if (pdev) {
			valid_pdev = 1;
			pci_dev_put(pdev);
		}
	}

	if (!valid_pdev) {
		printk(KERN_DEBUG "XGIfb: Can't find XGI %d VGA device.\n",
				xgi_video_info.chip_id);
		return 0;
	}

	if (set == 0)
		pci_read_config_dword(pdev, offset, (u32 *) value);
	else
		pci_write_config_dword(pdev, offset, (u32)(*value));

	return 1;
}

/* ------------------ Internal helper routines ----------------- */

static int XGIfb_GetXG21DefaultLVDSModeIdx(void)
{

	int found_mode = 0;
	int XGIfb_mode_idx = 0;

	found_mode = 0;
	while ((XGIbios_mode[XGIfb_mode_idx].mode_no != 0)
			&& (XGIbios_mode[XGIfb_mode_idx].xres
					<= XGI21_LCDCapList[0].LVDSHDE)) {
		if ((XGIbios_mode[XGIfb_mode_idx].xres
				== XGI21_LCDCapList[0].LVDSHDE)
				&& (XGIbios_mode[XGIfb_mode_idx].yres
						== XGI21_LCDCapList[0].LVDSVDE)
				&& (XGIbios_mode[XGIfb_mode_idx].bpp == 8)) {
			XGIfb_mode_no = XGIbios_mode[XGIfb_mode_idx].mode_no;
			found_mode = 1;
			break;
		}
		XGIfb_mode_idx++;
	}
	if (!found_mode)
		XGIfb_mode_idx = 0;

	return XGIfb_mode_idx;
}

static void XGIfb_search_mode(const char *name)
{
	int i = 0, j = 0, l;

	if (name == NULL) {
		printk(KERN_ERR "XGIfb: Internal error, using default mode.\n");
		xgifb_mode_idx = DEFAULT_MODE;
		if ((xgi_video_info.chip == XG21)
				&& ((xgi_video_info.disp_state & DISPTYPE_DISP2)
						== DISPTYPE_LCD)) {
			xgifb_mode_idx = XGIfb_GetXG21DefaultLVDSModeIdx();
		}
		return;
	}

	if (!strcmp(name, XGIbios_mode[MODE_INDEX_NONE].name)) {
		printk(KERN_ERR "XGIfb: Mode 'none' not supported anymore. Using default.\n");
		xgifb_mode_idx = DEFAULT_MODE;
		if ((xgi_video_info.chip == XG21)
				&& ((xgi_video_info.disp_state & DISPTYPE_DISP2)
						== DISPTYPE_LCD)) {
			xgifb_mode_idx = XGIfb_GetXG21DefaultLVDSModeIdx();
		}
		return;
	}

	while (XGIbios_mode[i].mode_no != 0) {
		l = min(strlen(name), strlen(XGIbios_mode[i].name));
		if (!strncmp(name, XGIbios_mode[i].name, l)) {
			xgifb_mode_idx = i;
			j = 1;
			break;
		}
		i++;
	}
	if (!j)
		printk(KERN_INFO "XGIfb: Invalid mode '%s'\n", name);
}

static void XGIfb_search_vesamode(unsigned int vesamode)
{
	int i = 0, j = 0;

	if (vesamode == 0) {

		printk(KERN_ERR "XGIfb: Mode 'none' not supported anymore. Using default.\n");
		xgifb_mode_idx = DEFAULT_MODE;
		if ((xgi_video_info.chip == XG21)
				&& ((xgi_video_info.disp_state & DISPTYPE_DISP2)
						== DISPTYPE_LCD)) {
			xgifb_mode_idx = XGIfb_GetXG21DefaultLVDSModeIdx();
		}
		return;
	}

	vesamode &= 0x1dff; /* Clean VESA mode number from other flags */

	while (XGIbios_mode[i].mode_no != 0) {
		if ((XGIbios_mode[i].vesa_mode_no_1 == vesamode) ||
		    (XGIbios_mode[i].vesa_mode_no_2 == vesamode)) {
			xgifb_mode_idx = i;
			j = 1;
			break;
		}
		i++;
	}
	if (!j)
		printk(KERN_INFO "XGIfb: Invalid VESA mode 0x%x'\n", vesamode);
}

static int XGIfb_GetXG21LVDSData(void)
{
	u8 tmp;
	unsigned char *pData;
	int i, j, k;

	tmp = xgifb_reg_get(XGISR, 0x1e);
	xgifb_reg_set(XGISR, 0x1e, tmp | 4);

	pData = xgi_video_info.mmio_vbase + 0x20000;
	if ((pData[0x0] == 0x55) &&
	    (pData[0x1] == 0xAA) &&
	    (pData[0x65] & 0x1)) {
		i = pData[0x316] | (pData[0x317] << 8);
		j = pData[i - 1];
		if (j == 0xff)
			j = 1;

		k = 0;
		do {
			XGI21_LCDCapList[k].LVDS_Capability = pData[i]
					| (pData[i + 1] << 8);
			XGI21_LCDCapList[k].LVDSHT = pData[i + 2] | (pData[i
					+ 3] << 8);
			XGI21_LCDCapList[k].LVDSVT = pData[i + 4] | (pData[i
					+ 5] << 8);
			XGI21_LCDCapList[k].LVDSHDE = pData[i + 6] | (pData[i
					+ 7] << 8);
			XGI21_LCDCapList[k].LVDSVDE = pData[i + 8] | (pData[i
					+ 9] << 8);
			XGI21_LCDCapList[k].LVDSHFP = pData[i + 10] | (pData[i
					+ 11] << 8);
			XGI21_LCDCapList[k].LVDSVFP = pData[i + 12] | (pData[i
					+ 13] << 8);
			XGI21_LCDCapList[k].LVDSHSYNC = pData[i + 14]
					| (pData[i + 15] << 8);
			XGI21_LCDCapList[k].LVDSVSYNC = pData[i + 16]
					| (pData[i + 17] << 8);
			XGI21_LCDCapList[k].VCLKData1 = pData[i + 18];
			XGI21_LCDCapList[k].VCLKData2 = pData[i + 19];
			XGI21_LCDCapList[k].PSC_S1 = pData[i + 20];
			XGI21_LCDCapList[k].PSC_S2 = pData[i + 21];
			XGI21_LCDCapList[k].PSC_S3 = pData[i + 22];
			XGI21_LCDCapList[k].PSC_S4 = pData[i + 23];
			XGI21_LCDCapList[k].PSC_S5 = pData[i + 24];
			i += 25;
			j--;
			k++;
		} while ((j > 0) && (k < (sizeof(XGI21_LCDCapList)
				/ sizeof(struct XGI21_LVDSCapStruct))));
		return 1;
	}
	return 0;
}

static int XGIfb_validate_mode(int myindex)
{
	u16 xres, yres;

	if (xgi_video_info.chip == XG21) {
		if ((xgi_video_info.disp_state & DISPTYPE_DISP2)
				== DISPTYPE_LCD) {
			xres = XGI21_LCDCapList[0].LVDSHDE;
			yres = XGI21_LCDCapList[0].LVDSVDE;
			if (XGIbios_mode[myindex].xres > xres)
				return -1;
			if (XGIbios_mode[myindex].yres > yres)
				return -1;
			if ((XGIbios_mode[myindex].xres < xres) &&
			    (XGIbios_mode[myindex].yres < yres)) {
				if (XGIbios_mode[myindex].bpp > 8)
					return -1;
			}

		}
		return myindex;

	}

	/* FIXME: for now, all is valid on XG27 */
	if (xgi_video_info.chip == XG27)
		return myindex;

	if (!(XGIbios_mode[myindex].chipset & MD_XGI315))
		return -1;

	switch (xgi_video_info.disp_state & DISPTYPE_DISP2) {
	case DISPTYPE_LCD:
		switch (XGIhw_ext.ulCRT2LCDType) {
		case LCD_640x480:
			xres = 640;
			yres = 480;
			break;
		case LCD_800x600:
			xres = 800;
			yres = 600;
			break;
		case LCD_1024x600:
			xres = 1024;
			yres = 600;
			break;
		case LCD_1024x768:
			xres = 1024;
			yres = 768;
			break;
		case LCD_1152x768:
			xres = 1152;
			yres = 768;
			break;
		case LCD_1280x960:
			xres = 1280;
			yres = 960;
			break;
		case LCD_1280x768:
			xres = 1280;
			yres = 768;
			break;
		case LCD_1280x1024:
			xres = 1280;
			yres = 1024;
			break;
		case LCD_1400x1050:
			xres = 1400;
			yres = 1050;
			break;
		case LCD_1600x1200:
			xres = 1600;
			yres = 1200;
			break;
		/* case LCD_320x480: */ /* TW: FSTN */
			/*
			xres =  320;
			yres =  480;
			break;
			*/
		default:
			xres = 0;
			yres = 0;
			break;
		}
		if (XGIbios_mode[myindex].xres > xres)
			return -1;
		if (XGIbios_mode[myindex].yres > yres)
			return -1;
		if ((XGIhw_ext.ulExternalChip == 0x01) || /* LVDS */
		    (XGIhw_ext.ulExternalChip == 0x05)) { /* LVDS+Chrontel */
			switch (XGIbios_mode[myindex].xres) {
			case 512:
				if (XGIbios_mode[myindex].yres != 512)
					return -1;
				if (XGIhw_ext.ulCRT2LCDType == LCD_1024x600)
					return -1;
				break;
			case 640:
				if ((XGIbios_mode[myindex].yres != 400)
						&& (XGIbios_mode[myindex].yres
								!= 480))
					return -1;
				break;
			case 800:
				if (XGIbios_mode[myindex].yres != 600)
					return -1;
				break;
			case 1024:
				if ((XGIbios_mode[myindex].yres != 600) &&
				    (XGIbios_mode[myindex].yres != 768))
					return -1;
				if ((XGIbios_mode[myindex].yres == 600) &&
				    (XGIhw_ext.ulCRT2LCDType != LCD_1024x600))
					return -1;
				break;
			case 1152:
				if ((XGIbios_mode[myindex].yres) != 768)
					return -1;
				if (XGIhw_ext.ulCRT2LCDType != LCD_1152x768)
					return -1;
				break;
			case 1280:
				if ((XGIbios_mode[myindex].yres != 768) &&
				    (XGIbios_mode[myindex].yres != 1024))
					return -1;
				if ((XGIbios_mode[myindex].yres == 768) &&
				    (XGIhw_ext.ulCRT2LCDType != LCD_1280x768))
					return -1;
				break;
			case 1400:
				if (XGIbios_mode[myindex].yres != 1050)
					return -1;
				break;
			case 1600:
				if (XGIbios_mode[myindex].yres != 1200)
					return -1;
				break;
			default:
				return -1;
			}
		} else {
			switch (XGIbios_mode[myindex].xres) {
			case 512:
				if (XGIbios_mode[myindex].yres != 512)
					return -1;
				break;
			case 640:
				if ((XGIbios_mode[myindex].yres != 400) &&
				    (XGIbios_mode[myindex].yres != 480))
					return -1;
				break;
			case 800:
				if (XGIbios_mode[myindex].yres != 600)
					return -1;
				break;
			case 1024:
				if (XGIbios_mode[myindex].yres != 768)
					return -1;
				break;
			case 1280:
				if ((XGIbios_mode[myindex].yres != 960) &&
				    (XGIbios_mode[myindex].yres != 1024))
					return -1;
				if (XGIbios_mode[myindex].yres == 960) {
					if (XGIhw_ext.ulCRT2LCDType ==
					    LCD_1400x1050)
						return -1;
				}
				break;
			case 1400:
				if (XGIbios_mode[myindex].yres != 1050)
					return -1;
				break;
			case 1600:
				if (XGIbios_mode[myindex].yres != 1200)
					return -1;
				break;
			default:
				return -1;
			}
		}
		break;
	case DISPTYPE_TV:
		switch (XGIbios_mode[myindex].xres) {
		case 512:
		case 640:
		case 800:
			break;
		case 720:
			if (xgi_video_info.TV_type == TVMODE_NTSC) {
				if (XGIbios_mode[myindex].yres != 480)
					return -1;
			} else if (xgi_video_info.TV_type == TVMODE_PAL) {
				if (XGIbios_mode[myindex].yres != 576)
					return -1;
			}
			/*  TW: LVDS/CHRONTEL does not support 720 */
			if (xgi_video_info.hasVB == HASVB_LVDS_CHRONTEL ||
			    xgi_video_info.hasVB == HASVB_CHRONTEL) {
				return -1;
			}
			break;
		case 1024:
			if (xgi_video_info.TV_type == TVMODE_NTSC) {
				if (XGIbios_mode[myindex].bpp == 32)
					return -1;
			}
			break;
		default:
			return -1;
		}
		break;
	case DISPTYPE_CRT2:
		if (XGIbios_mode[myindex].xres > 1280)
			return -1;
		break;
	}
	return myindex;

}

static void XGIfb_search_crt2type(const char *name)
{
	int i = 0;

	if (name == NULL)
		return;

	while (XGI_crt2type[i].type_no != -1) {
		if (!strcmp(name, XGI_crt2type[i].name)) {
			XGIfb_crt2type = XGI_crt2type[i].type_no;
			XGIfb_tvplug = XGI_crt2type[i].tvplug_no;
			break;
		}
		i++;
	}
	if (XGIfb_crt2type < 0)
		printk(KERN_INFO "XGIfb: Invalid CRT2 type: %s\n", name);
}

static u8 XGIfb_search_refresh_rate(unsigned int rate)
{
	u16 xres, yres;
	int i = 0;

	xres = XGIbios_mode[xgifb_mode_idx].xres;
	yres = XGIbios_mode[xgifb_mode_idx].yres;

	XGIfb_rate_idx = 0;
	while ((XGIfb_vrate[i].idx != 0) && (XGIfb_vrate[i].xres <= xres)) {
		if ((XGIfb_vrate[i].xres == xres) &&
		    (XGIfb_vrate[i].yres == yres)) {
			if (XGIfb_vrate[i].refresh == rate) {
				XGIfb_rate_idx = XGIfb_vrate[i].idx;
				break;
			} else if (XGIfb_vrate[i].refresh > rate) {
				if ((XGIfb_vrate[i].refresh - rate) <= 3) {
					DPRINTK("XGIfb: Adjusting rate from %d up to %d\n",
						rate, XGIfb_vrate[i].refresh);
					XGIfb_rate_idx = XGIfb_vrate[i].idx;
					xgi_video_info.refresh_rate =
						XGIfb_vrate[i].refresh;
				} else if (((rate - XGIfb_vrate[i - 1].refresh)
						<= 2) && (XGIfb_vrate[i].idx
						!= 1)) {
					DPRINTK("XGIfb: Adjusting rate from %d down to %d\n",
						rate, XGIfb_vrate[i-1].refresh);
					XGIfb_rate_idx = XGIfb_vrate[i - 1].idx;
					xgi_video_info.refresh_rate =
						XGIfb_vrate[i - 1].refresh;
				}
				break;
			} else if ((rate - XGIfb_vrate[i].refresh) <= 2) {
				DPRINTK("XGIfb: Adjusting rate from %d down to %d\n",
					rate, XGIfb_vrate[i].refresh);
				XGIfb_rate_idx = XGIfb_vrate[i].idx;
				break;
			}
		}
		i++;
	}
	if (XGIfb_rate_idx > 0) {
		return XGIfb_rate_idx;
	} else {
		printk(KERN_INFO "XGIfb: Unsupported rate %d for %dx%d\n",
		       rate, xres, yres);
		return 0;
	}
}

static void XGIfb_search_tvstd(const char *name)
{
	int i = 0;

	if (name == NULL)
		return;

	while (XGI_tvtype[i].type_no != -1) {
		if (!strcmp(name, XGI_tvtype[i].name)) {
			XGIfb_tvmode = XGI_tvtype[i].type_no;
			break;
		}
		i++;
	}
}

/* ----------- FBDev related routines for all series ----------- */

static void XGIfb_bpp_to_var(struct fb_var_screeninfo *var)
{
	switch (var->bits_per_pixel) {
	case 8:
		var->red.offset = var->green.offset = var->blue.offset = 0;
		var->red.length = var->green.length = var->blue.length = 6;
		xgi_video_info.video_cmap_len = 256;
		break;
	case 16:
		var->red.offset = 11;
		var->red.length = 5;
		var->green.offset = 5;
		var->green.length = 6;
		var->blue.offset = 0;
		var->blue.length = 5;
		var->transp.offset = 0;
		var->transp.length = 0;
		xgi_video_info.video_cmap_len = 16;
		break;
	case 32:
		var->red.offset = 16;
		var->red.length = 8;
		var->green.offset = 8;
		var->green.length = 8;
		var->blue.offset = 0;
		var->blue.length = 8;
		var->transp.offset = 24;
		var->transp.length = 8;
		xgi_video_info.video_cmap_len = 16;
		break;
	}
}

/* --------------------- SetMode routines ------------------------- */

static void XGIfb_pre_setmode(void)
{
	u8 cr30 = 0, cr31 = 0;

	cr31 = xgifb_reg_get(XGICR, 0x31);
	cr31 &= ~0x60;

	switch (xgi_video_info.disp_state & DISPTYPE_DISP2) {
	case DISPTYPE_CRT2:
		cr30 = (XGI_VB_OUTPUT_CRT2 | XGI_SIMULTANEOUS_VIEW_ENABLE);
		cr31 |= XGI_DRIVER_MODE;
		break;
	case DISPTYPE_LCD:
		cr30 = (XGI_VB_OUTPUT_LCD | XGI_SIMULTANEOUS_VIEW_ENABLE);
		cr31 |= XGI_DRIVER_MODE;
		break;
	case DISPTYPE_TV:
		if (xgi_video_info.TV_type == TVMODE_HIVISION)
			cr30 = (XGI_VB_OUTPUT_HIVISION
					| XGI_SIMULTANEOUS_VIEW_ENABLE);
		else if (xgi_video_info.TV_plug == TVPLUG_SVIDEO)
			cr30 = (XGI_VB_OUTPUT_SVIDEO
					| XGI_SIMULTANEOUS_VIEW_ENABLE);
		else if (xgi_video_info.TV_plug == TVPLUG_COMPOSITE)
			cr30 = (XGI_VB_OUTPUT_COMPOSITE
					| XGI_SIMULTANEOUS_VIEW_ENABLE);
		else if (xgi_video_info.TV_plug == TVPLUG_SCART)
			cr30 = (XGI_VB_OUTPUT_SCART
					| XGI_SIMULTANEOUS_VIEW_ENABLE);
		cr31 |= XGI_DRIVER_MODE;

		if (XGIfb_tvmode == 1 || xgi_video_info.TV_type == TVMODE_PAL)
			cr31 |= 0x01;
		else
			cr31 &= ~0x01;
		break;
	default: /* disable CRT2 */
		cr30 = 0x00;
		cr31 |= (XGI_DRIVER_MODE | XGI_VB_OUTPUT_DISABLE);
	}

	xgifb_reg_set(XGICR, IND_XGI_SCRATCH_REG_CR30, cr30);
	xgifb_reg_set(XGICR, IND_XGI_SCRATCH_REG_CR31, cr31);
	xgifb_reg_set(XGICR, IND_XGI_SCRATCH_REG_CR33, (XGIfb_rate_idx & 0x0F));
}

static void XGIfb_post_setmode(void)
{
	u8 reg;
	unsigned char doit = 1;
	/*
	xgifb_reg_set(XGISR,IND_XGI_PASSWORD,XGI_PASSWORD);
	xgifb_reg_set(XGICR, 0x13, 0x00);
	xgifb_reg_and_or(XGISR,0x0E, 0xF0, 0x01);
	*test*
	*/
	if (xgi_video_info.video_bpp == 8) {
		/* TW: We can't switch off CRT1 on LVDS/Chrontel
		 * in 8bpp Modes */
		if ((xgi_video_info.hasVB == HASVB_LVDS) ||
		    (xgi_video_info.hasVB == HASVB_LVDS_CHRONTEL)) {
			doit = 0;
		}
		/* TW: We can't switch off CRT1 on 301B-DH
		 * in 8bpp Modes if using LCD */
		if (xgi_video_info.disp_state & DISPTYPE_LCD)
			doit = 0;
	}

	/* TW: We can't switch off CRT1 if bridge is in slave mode */
	if (xgi_video_info.hasVB != HASVB_NONE) {
		reg = xgifb_reg_get(XGIPART1, 0x00);

		if ((reg & 0x50) == 0x10)
			doit = 0;

	} else {
		XGIfb_crt1off = 0;
	}

	reg = xgifb_reg_get(XGICR, 0x17);
	if ((XGIfb_crt1off) && (doit))
		reg &= ~0x80;
	else
		reg |= 0x80;
	xgifb_reg_set(XGICR, 0x17, reg);

	xgifb_reg_and(XGISR, IND_XGI_RAMDAC_CONTROL, ~0x04);

	if ((xgi_video_info.disp_state & DISPTYPE_TV) && (xgi_video_info.hasVB
			== HASVB_301)) {

		reg = xgifb_reg_get(XGIPART4, 0x01);

		if (reg < 0xB0) { /* Set filter for XGI301 */
			switch (xgi_video_info.video_width) {
			case 320:
				filter_tb = (xgi_video_info.TV_type ==
					     TVMODE_NTSC) ? 4 : 12;
				break;
			case 640:
				filter_tb = (xgi_video_info.TV_type ==
					     TVMODE_NTSC) ? 5 : 13;
				break;
			case 720:
				filter_tb = (xgi_video_info.TV_type ==
					     TVMODE_NTSC) ? 6 : 14;
				break;
			case 800:
				filter_tb = (xgi_video_info.TV_type ==
					     TVMODE_NTSC) ? 7 : 15;
				break;
			default:
				filter = -1;
				break;
			}
			xgifb_reg_or(XGIPART1, XGIfb_CRT2_write_enable, 0x01);

			if (xgi_video_info.TV_type == TVMODE_NTSC) {

				xgifb_reg_and(XGIPART2, 0x3a, 0x1f);

				if (xgi_video_info.TV_plug == TVPLUG_SVIDEO) {

					xgifb_reg_and(XGIPART2, 0x30, 0xdf);

				} else if (xgi_video_info.TV_plug
						== TVPLUG_COMPOSITE) {

					xgifb_reg_or(XGIPART2, 0x30, 0x20);

					switch (xgi_video_info.video_width) {
					case 640:
						xgifb_reg_set(XGIPART2,
							      0x35,
							      0xEB);
						xgifb_reg_set(XGIPART2,
							      0x36,
							      0x04);
						xgifb_reg_set(XGIPART2,
							      0x37,
							      0x25);
						xgifb_reg_set(XGIPART2,
							      0x38,
							      0x18);
						break;
					case 720:
						xgifb_reg_set(XGIPART2,
							      0x35,
							      0xEE);
						xgifb_reg_set(XGIPART2,
							      0x36,
							      0x0C);
						xgifb_reg_set(XGIPART2,
							      0x37,
							      0x22);
						xgifb_reg_set(XGIPART2,
							      0x38,
							      0x08);
						break;
					case 800:
						xgifb_reg_set(XGIPART2,
							      0x35,
							      0xEB);
						xgifb_reg_set(XGIPART2,
							      0x36,
							      0x15);
						xgifb_reg_set(XGIPART2,
							      0x37,
							      0x25);
						xgifb_reg_set(XGIPART2,
							      0x38,
							      0xF6);
						break;
					}
				}

			} else if (xgi_video_info.TV_type == TVMODE_PAL) {

				xgifb_reg_and(XGIPART2, 0x3A, 0x1F);

				if (xgi_video_info.TV_plug == TVPLUG_SVIDEO) {

					xgifb_reg_and(XGIPART2, 0x30, 0xDF);

				} else if (xgi_video_info.TV_plug
						== TVPLUG_COMPOSITE) {

					xgifb_reg_or(XGIPART2, 0x30, 0x20);

					switch (xgi_video_info.video_width) {
					case 640:
						xgifb_reg_set(XGIPART2,
							      0x35,
							      0xF1);
						xgifb_reg_set(XGIPART2,
							      0x36,
							      0xF7);
						xgifb_reg_set(XGIPART2,
							      0x37,
							      0x1F);
						xgifb_reg_set(XGIPART2,
							      0x38,
							      0x32);
						break;
					case 720:
						xgifb_reg_set(XGIPART2,
							      0x35,
							      0xF3);
						xgifb_reg_set(XGIPART2,
							      0x36,
							      0x00);
						xgifb_reg_set(XGIPART2,
							      0x37,
							      0x1D);
						xgifb_reg_set(XGIPART2,
							      0x38,
							      0x20);
						break;
					case 800:
						xgifb_reg_set(XGIPART2,
							      0x35,
							      0xFC);
						xgifb_reg_set(XGIPART2,
							      0x36,
							      0xFB);
						xgifb_reg_set(XGIPART2,
							      0x37,
							      0x14);
						xgifb_reg_set(XGIPART2,
							      0x38,
							      0x2A);
						break;
					}
				}
			}

			if ((filter >= 0) && (filter <= 7)) {
				DPRINTK("FilterTable[%d]-%d: %02x %02x %02x %02x\n",
					filter_tb, filter,
					XGI_TV_filter[filter_tb].
						filter[filter][0],
					XGI_TV_filter[filter_tb].
						filter[filter][1],
					XGI_TV_filter[filter_tb].
						filter[filter][2],
					XGI_TV_filter[filter_tb].
						filter[filter][3]
				);
				xgifb_reg_set(
					XGIPART2,
					0x35,
					(XGI_TV_filter[filter_tb].
						filter[filter][0]));
				xgifb_reg_set(
					XGIPART2,
					0x36,
					(XGI_TV_filter[filter_tb].
						filter[filter][1]));
				xgifb_reg_set(
					XGIPART2,
					0x37,
					(XGI_TV_filter[filter_tb].
						filter[filter][2]));
				xgifb_reg_set(
					XGIPART2,
					0x38,
					(XGI_TV_filter[filter_tb].
						filter[filter][3]));
			}
		}
	}
}

static int XGIfb_do_set_var(struct fb_var_screeninfo *var, int isactive,
		struct fb_info *info)
{

	unsigned int htotal = var->left_margin + var->xres + var->right_margin
			+ var->hsync_len;
	unsigned int vtotal = var->upper_margin + var->yres + var->lower_margin
			+ var->vsync_len;
#if defined(__powerpc__)
	u8 sr_data, cr_data;
#endif
	unsigned int drate = 0, hrate = 0;
	int found_mode = 0;
	int old_mode;
	/* unsigned char reg, reg1; */

	DEBUGPRN("Inside do_set_var");
	/* printk(KERN_DEBUG "XGIfb:var->yres=%d, var->upper_margin=%d, var->lower_margin=%d, var->vsync_len=%d\n", var->yres, var->upper_margin, var->lower_margin, var->vsync_len); */

	info->var.xres_virtual = var->xres_virtual;
	info->var.yres_virtual = var->yres_virtual;
	info->var.bits_per_pixel = var->bits_per_pixel;

	if ((var->vmode & FB_VMODE_MASK) == FB_VMODE_NONINTERLACED)
		vtotal <<= 1;
	else if ((var->vmode & FB_VMODE_MASK) == FB_VMODE_DOUBLE)
		vtotal <<= 2;
	else if ((var->vmode & FB_VMODE_MASK) == FB_VMODE_INTERLACED) {
		/* vtotal <<= 1; */
		/* var->yres <<= 1; */
	}

	if (!htotal || !vtotal) {
		DPRINTK("XGIfb: Invalid 'var' information\n");
		return -EINVAL;
	} printk(KERN_DEBUG "XGIfb: var->pixclock=%d, htotal=%d, vtotal=%d\n",
			var->pixclock, htotal, vtotal);

	if (var->pixclock && htotal && vtotal) {
		drate = 1000000000 / var->pixclock;
		hrate = (drate * 1000) / htotal;
		xgi_video_info.refresh_rate = (unsigned int) (hrate * 2
				/ vtotal);
	} else {
		xgi_video_info.refresh_rate = 60;
	}

	printk(KERN_DEBUG "XGIfb: Change mode to %dx%dx%d-%dHz\n",
	       var->xres,
	       var->yres,
	       var->bits_per_pixel,
	       xgi_video_info.refresh_rate);

	old_mode = xgifb_mode_idx;
	xgifb_mode_idx = 0;

	while ((XGIbios_mode[xgifb_mode_idx].mode_no != 0)
			&& (XGIbios_mode[xgifb_mode_idx].xres <= var->xres)) {
		if ((XGIbios_mode[xgifb_mode_idx].xres == var->xres)
				&& (XGIbios_mode[xgifb_mode_idx].yres
						== var->yres)
				&& (XGIbios_mode[xgifb_mode_idx].bpp
						== var->bits_per_pixel)) {
			XGIfb_mode_no = XGIbios_mode[xgifb_mode_idx].mode_no;
			found_mode = 1;
			break;
		}
		xgifb_mode_idx++;
	}

	if (found_mode)
		xgifb_mode_idx = XGIfb_validate_mode(xgifb_mode_idx);
	else
		xgifb_mode_idx = -1;

	if (xgifb_mode_idx < 0) {
		printk(KERN_ERR "XGIfb: Mode %dx%dx%d not supported\n",
		       var->xres, var->yres, var->bits_per_pixel);
		xgifb_mode_idx = old_mode;
		return -EINVAL;
	}

	if (XGIfb_search_refresh_rate(xgi_video_info.refresh_rate) == 0) {
		XGIfb_rate_idx = XGIbios_mode[xgifb_mode_idx].rate_idx;
		xgi_video_info.refresh_rate = 60;
	}

	if (isactive) {

		XGIfb_pre_setmode();
		if (XGISetModeNew(&XGIhw_ext, XGIfb_mode_no) == 0) {
			printk(KERN_ERR "XGIfb: Setting mode[0x%x] failed\n",
			       XGIfb_mode_no);
			return -EINVAL;
		}
		info->fix.line_length = ((info->var.xres_virtual
				* info->var.bits_per_pixel) >> 6);

		xgifb_reg_set(XGISR, IND_XGI_PASSWORD, XGI_PASSWORD);

		xgifb_reg_set(XGICR, 0x13, (info->fix.line_length & 0x00ff));
		xgifb_reg_set(XGISR,
			      0x0E,
			      (info->fix.line_length & 0xff00) >> 8);

		XGIfb_post_setmode();

		DPRINTK("XGIfb: Set new mode: %dx%dx%d-%d\n",
				XGIbios_mode[xgifb_mode_idx].xres,
				XGIbios_mode[xgifb_mode_idx].yres,
				XGIbios_mode[xgifb_mode_idx].bpp,
				xgi_video_info.refresh_rate);

		xgi_video_info.video_bpp = XGIbios_mode[xgifb_mode_idx].bpp;
		xgi_video_info.video_vwidth = info->var.xres_virtual;
		xgi_video_info.video_width = XGIbios_mode[xgifb_mode_idx].xres;
		xgi_video_info.video_vheight = info->var.yres_virtual;
		xgi_video_info.video_height = XGIbios_mode[xgifb_mode_idx].yres;
		xgi_video_info.org_x = xgi_video_info.org_y = 0;
		xgi_video_info.video_linelength = info->var.xres_virtual
				* (xgi_video_info.video_bpp >> 3);
		switch (xgi_video_info.video_bpp) {
		case 8:
			xgi_video_info.DstColor = 0x0000;
			xgi_video_info.XGI310_AccelDepth = 0x00000000;
			xgi_video_info.video_cmap_len = 256;
#if defined(__powerpc__)
			cr_data = xgifb_reg_get(XGICR, 0x4D);
			xgifb_reg_set(XGICR, 0x4D, (cr_data & 0xE0));
#endif
			break;
		case 16:
			xgi_video_info.DstColor = 0x8000;
			xgi_video_info.XGI310_AccelDepth = 0x00010000;
#if defined(__powerpc__)
			cr_data = xgifb_reg_get(XGICR, 0x4D);
			xgifb_reg_set(XGICR, 0x4D, ((cr_data & 0xE0) | 0x0B));
#endif
			xgi_video_info.video_cmap_len = 16;
			break;
		case 32:
			xgi_video_info.DstColor = 0xC000;
			xgi_video_info.XGI310_AccelDepth = 0x00020000;
			xgi_video_info.video_cmap_len = 16;
#if defined(__powerpc__)
			cr_data = xgifb_reg_get(XGICR, 0x4D);
			xgifb_reg_set(XGICR, 0x4D, ((cr_data & 0xE0) | 0x15));
#endif
			break;
		default:
			xgi_video_info.video_cmap_len = 16;
<<<<<<< HEAD
			printk(KERN_ERR "XGIfb: Unsupported depth %d", xgi_video_info.video_bpp);
=======
			printk(KERN_ERR "XGIfb: Unsupported depth %d",
			       xgi_video_info.video_bpp);
>>>>>>> d762f438
			break;
		}
	}
	XGIfb_bpp_to_var(var); /*update ARGB info*/
	DEBUGPRN("End of do_set_var");

	dumpVGAReg();
	return 0;
}

#ifdef XGIFB_PAN
static int XGIfb_pan_var(struct fb_var_screeninfo *var)
{
	unsigned int base;

	/* printk("Inside pan_var"); */

	if (var->xoffset > (var->xres_virtual - var->xres)) {
		/* printk("Pan: xo: %d xv %d xr %d\n",
			var->xoffset, var->xres_virtual, var->xres); */
		return -EINVAL;
	}
	if (var->yoffset > (var->yres_virtual - var->yres)) {
		/* printk("Pan: yo: %d yv %d yr %d\n",
			var->yoffset, var->yres_virtual, var->yres); */
		return -EINVAL;
	}
	base = var->yoffset * var->xres_virtual + var->xoffset;

	/* calculate base bpp dep. */
	switch (var->bits_per_pixel) {
	case 16:
		base >>= 1;
		break;
	case 32:
		break;
	case 8:
	default:
		base >>= 2;
		break;
	}

	xgifb_reg_set(XGISR, IND_XGI_PASSWORD, XGI_PASSWORD);

	xgifb_reg_set(XGICR, 0x0D, base & 0xFF);
	xgifb_reg_set(XGICR, 0x0C, (base >> 8) & 0xFF);
	xgifb_reg_set(XGISR, 0x0D, (base >> 16) & 0xFF);
	xgifb_reg_set(XGISR, 0x37, (base >> 24) & 0x03);
	xgifb_reg_and_or(XGISR, 0x37, 0xDF, (base >> 21) & 0x04);

	if (xgi_video_info.disp_state & DISPTYPE_DISP2) {
		xgifb_reg_or(XGIPART1, XGIfb_CRT2_write_enable, 0x01);
		xgifb_reg_set(XGIPART1, 0x06, (base & 0xFF));
		xgifb_reg_set(XGIPART1, 0x05, ((base >> 8) & 0xFF));
		xgifb_reg_set(XGIPART1, 0x04, ((base >> 16) & 0xFF));
		xgifb_reg_and_or(XGIPART1,
				 0x02,
				 0x7F,
				 ((base >> 24) & 0x01) << 7);
	}
	/* printk("End of pan_var"); */
	return 0;
}
#endif

static int XGIfb_open(struct fb_info *info, int user)
{
	return 0;
}

static int XGIfb_release(struct fb_info *info, int user)
{
	return 0;
}

static int XGIfb_get_cmap_len(const struct fb_var_screeninfo *var)
{
	int rc = 16;

	switch (var->bits_per_pixel) {
	case 8:
		rc = 256;
		break;
	case 16:
		rc = 16;
		break;
	case 32:
		rc = 16;
		break;
	}
	return rc;
}

static int XGIfb_setcolreg(unsigned regno, unsigned red, unsigned green,
		unsigned blue, unsigned transp, struct fb_info *info)
{
	if (regno >= XGIfb_get_cmap_len(&info->var))
		return 1;

	switch (info->var.bits_per_pixel) {
	case 8:
		outb(regno, XGIDACA);
		outb((red >> 10), XGIDACD);
		outb((green >> 10), XGIDACD);
		outb((blue >> 10), XGIDACD);
		if (xgi_video_info.disp_state & DISPTYPE_DISP2) {
			outb(regno, XGIDAC2A);
			outb((red >> 8), XGIDAC2D);
			outb((green >> 8), XGIDAC2D);
			outb((blue >> 8), XGIDAC2D);
		}
		break;
	case 16:
		((u32 *) (info->pseudo_palette))[regno] = ((red & 0xf800))
				| ((green & 0xfc00) >> 5) | ((blue & 0xf800)
				>> 11);
		break;
	case 32:
		red >>= 8;
		green >>= 8;
		blue >>= 8;
		((u32 *) (info->pseudo_palette))[regno] = (red << 16) | (green
				<< 8) | (blue);
		break;
	}
	return 0;
}

/* ----------- FBDev related routines for all series ---------- */

static int XGIfb_get_fix(struct fb_fix_screeninfo *fix, int con,
		struct fb_info *info)
{
	DEBUGPRN("inside get_fix");
	memset(fix, 0, sizeof(struct fb_fix_screeninfo));

	strcpy(fix->id, myid);

	fix->smem_start = xgi_video_info.video_base;

	fix->smem_len = xgi_video_info.video_size;

	fix->type = video_type;
	fix->type_aux = 0;
	if (xgi_video_info.video_bpp == 8)
		fix->visual = FB_VISUAL_PSEUDOCOLOR;
	else
		fix->visual = FB_VISUAL_DIRECTCOLOR;
	fix->xpanstep = 0;
#ifdef XGIFB_PAN
	if (XGIfb_ypan)
		fix->ypanstep = 1;
#endif
	fix->ywrapstep = 0;
	fix->line_length = xgi_video_info.video_linelength;
	fix->mmio_start = xgi_video_info.mmio_base;
	fix->mmio_len = xgi_video_info.mmio_size;
	fix->accel = FB_ACCEL_XGI_XABRE;

	DEBUGPRN("end of get_fix");
	return 0;
}

static int XGIfb_set_par(struct fb_info *info)
{
	int err;

	/* printk("XGIfb: inside set_par\n"); */
	err = XGIfb_do_set_var(&info->var, 1, info);
	if (err)
		return err;
	XGIfb_get_fix(&info->fix, -1, info);
	/* printk("XGIfb: end of set_par\n"); */
	return 0;
}

static int XGIfb_check_var(struct fb_var_screeninfo *var, struct fb_info *info)
{
	unsigned int htotal = var->left_margin + var->xres + var->right_margin
			+ var->hsync_len;
	unsigned int vtotal = 0;
	unsigned int drate = 0, hrate = 0;
	int found_mode = 0;
	int refresh_rate, search_idx;

	DEBUGPRN("Inside check_var");

	if ((var->vmode & FB_VMODE_MASK) == FB_VMODE_NONINTERLACED) {
		vtotal = var->upper_margin + var->yres + var->lower_margin
				+ var->vsync_len;
		vtotal <<= 1;
	} else if ((var->vmode & FB_VMODE_MASK) == FB_VMODE_DOUBLE) {
		vtotal = var->upper_margin + var->yres + var->lower_margin
				+ var->vsync_len;
		vtotal <<= 2;
	} else if ((var->vmode & FB_VMODE_MASK) == FB_VMODE_INTERLACED) {
		vtotal = var->upper_margin + (var->yres / 2)
				+ var->lower_margin + var->vsync_len;
	} else
		vtotal = var->upper_margin + var->yres + var->lower_margin
				+ var->vsync_len;

	if (!(htotal) || !(vtotal))
		XGIFAIL("XGIfb: no valid timing data");

	if (var->pixclock && htotal && vtotal) {
		drate = 1000000000 / var->pixclock;
		hrate = (drate * 1000) / htotal;
		xgi_video_info.refresh_rate =
			(unsigned int) (hrate * 2 / vtotal);
		printk(KERN_DEBUG
			"%s: pixclock = %d ,htotal=%d, vtotal=%d\n"
			"%s: drate=%d, hrate=%d, refresh_rate=%d\n",
			__func__, var->pixclock, htotal, vtotal,
			__func__, drate, hrate, xgi_video_info.refresh_rate);
	} else {
		xgi_video_info.refresh_rate = 60;
	}

	/*
	if ((var->pixclock) && (htotal)) {
		drate = 1E12 / var->pixclock;
		hrate = drate / htotal;
		refresh_rate = (unsigned int) (hrate / vtotal * 2 + 0.5);
	} else {
		refresh_rate = 60;
	}
	*/
	/* TW: Calculation wrong for 1024x600 - force it to 60Hz */
	if ((var->xres == 1024) && (var->yres == 600))
		refresh_rate = 60;

	search_idx = 0;
	while ((XGIbios_mode[search_idx].mode_no != 0) &&
		(XGIbios_mode[search_idx].xres <= var->xres)) {
		if ((XGIbios_mode[search_idx].xres == var->xres) &&
			(XGIbios_mode[search_idx].yres == var->yres) &&
			(XGIbios_mode[search_idx].bpp == var->bits_per_pixel)) {
			if (XGIfb_validate_mode(search_idx) > 0) {
				found_mode = 1;
				break;
			}
		}
		search_idx++;
	}

	if (!found_mode) {

		printk(KERN_ERR "XGIfb: %dx%dx%d is no valid mode\n",
			var->xres, var->yres, var->bits_per_pixel);
		search_idx = 0;
		while (XGIbios_mode[search_idx].mode_no != 0) {
			if ((var->xres <= XGIbios_mode[search_idx].xres) &&
			    (var->yres <= XGIbios_mode[search_idx].yres) &&
			    (var->bits_per_pixel ==
			     XGIbios_mode[search_idx].bpp)) {
				if (XGIfb_validate_mode(search_idx) > 0) {
					found_mode = 1;
					break;
				}
			}
			search_idx++;
		}
		if (found_mode) {
			var->xres = XGIbios_mode[search_idx].xres;
			var->yres = XGIbios_mode[search_idx].yres;
			printk(KERN_DEBUG "XGIfb: Adapted to mode %dx%dx%d\n",
				var->xres, var->yres, var->bits_per_pixel);

		} else {
			printk(KERN_ERR "XGIfb: Failed to find similar mode to %dx%dx%d\n",
				var->xres, var->yres, var->bits_per_pixel);
			return -EINVAL;
		}
	}

	/* TW: TODO: Check the refresh rate */

	/* Adapt RGB settings */
	XGIfb_bpp_to_var(var);

	/* Sanity check for offsets */
	if (var->xoffset < 0)
		var->xoffset = 0;
	if (var->yoffset < 0)
		var->yoffset = 0;

	if (!XGIfb_ypan) {
		if (var->xres != var->xres_virtual)
			var->xres_virtual = var->xres;
		if (var->yres != var->yres_virtual)
			var->yres_virtual = var->yres;
	} /* else { */
		/* TW: Now patch yres_virtual if we use panning */
		/* May I do this? */
		/* var->yres_virtual = xgi_video_info.heapstart /
			(var->xres * (var->bits_per_pixel >> 3)); */
		/* if (var->yres_virtual <= var->yres) { */
		/* TW: Paranoia check */
		/* var->yres_virtual = var->yres; */
		/* } */
	/* } */

	/* Truncate offsets to maximum if too high */
	if (var->xoffset > var->xres_virtual - var->xres)
		var->xoffset = var->xres_virtual - var->xres - 1;

	if (var->yoffset > var->yres_virtual - var->yres)
		var->yoffset = var->yres_virtual - var->yres - 1;

	/* Set everything else to 0 */
	var->red.msb_right =
	var->green.msb_right =
	var->blue.msb_right =
	var->transp.offset = var->transp.length = var->transp.msb_right = 0;

	DEBUGPRN("end of check_var");
	return 0;
}

#ifdef XGIFB_PAN
static int XGIfb_pan_display(struct fb_var_screeninfo *var,
		struct fb_info *info)
{
	int err;

	/* printk("\nInside pan_display:\n"); */

	if (var->xoffset > (var->xres_virtual - var->xres))
		return -EINVAL;
	if (var->yoffset > (var->yres_virtual - var->yres))
		return -EINVAL;

	if (var->vmode & FB_VMODE_YWRAP) {
		if (var->yoffset < 0 || var->yoffset >= info->var.yres_virtual
				|| var->xoffset)
			return -EINVAL;
	} else {
		if (var->xoffset + info->var.xres > info->var.xres_virtual
				|| var->yoffset + info->var.yres
						> info->var.yres_virtual)
			return -EINVAL;
	}
	err = XGIfb_pan_var(var);
	if (err < 0)
		return err;

	info->var.xoffset = var->xoffset;
	info->var.yoffset = var->yoffset;
	if (var->vmode & FB_VMODE_YWRAP)
		info->var.vmode |= FB_VMODE_YWRAP;
	else
		info->var.vmode &= ~FB_VMODE_YWRAP;

	/* printk("End of pan_display\n"); */
	return 0;
}
#endif

static int XGIfb_blank(int blank, struct fb_info *info)
{
	u8 reg;

	reg = xgifb_reg_get(XGICR, 0x17);

	if (blank > 0)
		reg &= 0x7f;
	else
		reg |= 0x80;

	xgifb_reg_set(XGICR, 0x17, reg);
	xgifb_reg_set(XGISR, 0x00, 0x01); /* Synchronous Reset */
	xgifb_reg_set(XGISR, 0x00, 0x03); /* End Reset */
	return 0;
}

<<<<<<< HEAD
/* ----------- FBDev related routines for all series ---------- */
=======
static struct fb_ops XGIfb_ops = {
	.owner = THIS_MODULE,
	.fb_open = XGIfb_open,
	.fb_release = XGIfb_release,
	.fb_check_var = XGIfb_check_var,
	.fb_set_par = XGIfb_set_par,
	.fb_setcolreg = XGIfb_setcolreg,
#ifdef XGIFB_PAN
	.fb_pan_display = XGIfb_pan_display,
#endif
	.fb_blank = XGIfb_blank,
	.fb_fillrect = cfb_fillrect,
	.fb_copyarea = cfb_copyarea,
	.fb_imageblit = cfb_imageblit,
	/* .fb_mmap = XGIfb_mmap, */
};

/* ---------------- Chip generation dependent routines ---------------- */

/* for XGI 315/550/650/740/330 */
>>>>>>> d762f438

static int XGIfb_get_dram_size(void)
{

	u8 ChannelNum, tmp;
	u8 reg = 0;

	/* xorg driver sets 32MB * 1 channel */
	if (xgi_video_info.chip == XG27)
		xgifb_reg_set(XGISR, IND_XGI_DRAM_SIZE, 0x51);

<<<<<<< HEAD
	fix->type = video_type;
	fix->type_aux = 0;
	if (xgi_video_info.video_bpp == 8)
		fix->visual = FB_VISUAL_PSEUDOCOLOR;
	else
		fix->visual = FB_VISUAL_DIRECTCOLOR;
	fix->xpanstep = 0;
#ifdef XGIFB_PAN
	if (XGIfb_ypan)
		fix->ypanstep = 1;
#endif
	fix->ywrapstep = 0;
	fix->line_length = xgi_video_info.video_linelength;
	fix->mmio_start = xgi_video_info.mmio_base;
	fix->mmio_len = xgi_video_info.mmio_size;
	fix->accel = FB_ACCEL_XGI_XABRE;

	DEBUGPRN("end of get_fix");
	return 0;
}

static struct fb_ops XGIfb_ops = {
	.owner = THIS_MODULE,
	.fb_open = XGIfb_open,
	.fb_release = XGIfb_release,
	.fb_check_var = XGIfb_check_var,
	.fb_set_par = XGIfb_set_par,
	.fb_setcolreg = XGIfb_setcolreg,
#ifdef XGIFB_PAN
	.fb_pan_display = XGIfb_pan_display,
#endif
	.fb_blank = XGIfb_blank,
	.fb_fillrect = cfb_fillrect,
	.fb_copyarea = cfb_copyarea,
	.fb_imageblit = cfb_imageblit,
	/* .fb_mmap = XGIfb_mmap, */
};

/* ---------------- Chip generation dependent routines ---------------- */

/* for XGI 315/550/650/740/330 */

static int XGIfb_get_dram_size(void)
{

	u8 ChannelNum, tmp;
	u8 reg = 0;

	/* xorg driver sets 32MB * 1 channel */
	if (xgi_video_info.chip == XG27)
		outXGIIDXREG(XGISR, IND_XGI_DRAM_SIZE, 0x51);

	inXGIIDXREG(XGISR, IND_XGI_DRAM_SIZE, reg);
=======
	reg = xgifb_reg_get(XGISR, IND_XGI_DRAM_SIZE);
>>>>>>> d762f438
	switch ((reg & XGI_DRAM_SIZE_MASK) >> 4) {
	case XGI_DRAM_SIZE_1MB:
		xgi_video_info.video_size = 0x100000;
		break;
	case XGI_DRAM_SIZE_2MB:
		xgi_video_info.video_size = 0x200000;
		break;
	case XGI_DRAM_SIZE_4MB:
		xgi_video_info.video_size = 0x400000;
		break;
	case XGI_DRAM_SIZE_8MB:
		xgi_video_info.video_size = 0x800000;
		break;
	case XGI_DRAM_SIZE_16MB:
		xgi_video_info.video_size = 0x1000000;
		break;
	case XGI_DRAM_SIZE_32MB:
		xgi_video_info.video_size = 0x2000000;
		break;
	case XGI_DRAM_SIZE_64MB:
		xgi_video_info.video_size = 0x4000000;
		break;
	case XGI_DRAM_SIZE_128MB:
		xgi_video_info.video_size = 0x8000000;
		break;
	case XGI_DRAM_SIZE_256MB:
		xgi_video_info.video_size = 0x10000000;
		break;
	default:
		return -1;
	}

	tmp = (reg & 0x0c) >> 2;
	switch (xgi_video_info.chip) {
	case XG20:
	case XG21:
	case XG27:
		ChannelNum = 1;
		break;

	case XG42:
		if (reg & 0x04)
			ChannelNum = 2;
		else
			ChannelNum = 1;
		break;

	case XG45:
		if (tmp == 1)
			ChannelNum = 2;
		else if (tmp == 2)
			ChannelNum = 3;
		else if (tmp == 3)
			ChannelNum = 4;
		else
			ChannelNum = 1;
		break;
<<<<<<< HEAD

	case XG40:
	default:
		if (tmp == 2)
			ChannelNum = 2;
		else if (tmp == 3)
			ChannelNum = 3;
		else
			ChannelNum = 1;
		break;
	}

	xgi_video_info.video_size = xgi_video_info.video_size * ChannelNum;
	/* PLiad fixed for benchmarking and fb set */
	/* xgi_video_info.video_size = 0x200000; */ /* 1024x768x16 */
	/* xgi_video_info.video_size = 0x1000000; */ /* benchmark */

	printk("XGIfb: SR14=%x DramSzie %x ChannelNum %x\n", reg,
			xgi_video_info.video_size, ChannelNum);
	return 0;

}

static void XGIfb_detect_VB(void)
{
	u8 cr32, temp = 0;

	xgi_video_info.TV_plug = xgi_video_info.TV_type = 0;

	switch (xgi_video_info.hasVB) {
	case HASVB_LVDS_CHRONTEL:
	case HASVB_CHRONTEL:
		break;
	case HASVB_301:
	case HASVB_302:
		/* XGI_Sense30x(); */ /* Yi-Lin TV Sense? */
		break;
	}

	inXGIIDXREG(XGICR, IND_XGI_SCRATCH_REG_CR32, cr32);

	if ((cr32 & XGI_CRT1) && !XGIfb_crt1off)
		XGIfb_crt1off = 0;
	else {
		if (cr32 & 0x5F)
			XGIfb_crt1off = 1;
		else
			XGIfb_crt1off = 0;
	}

	if (XGIfb_crt2type != -1)
		/* TW: Override with option */
		xgi_video_info.disp_state = XGIfb_crt2type;
	else if (cr32 & XGI_VB_TV)
		xgi_video_info.disp_state = DISPTYPE_TV;
	else if (cr32 & XGI_VB_LCD)
		xgi_video_info.disp_state = DISPTYPE_LCD;
	else if (cr32 & XGI_VB_CRT2)
		xgi_video_info.disp_state = DISPTYPE_CRT2;
	else
		xgi_video_info.disp_state = 0;

	if (XGIfb_tvplug != -1)
		/* PR/TW: Override with option */
		xgi_video_info.TV_plug = XGIfb_tvplug;
	else if (cr32 & XGI_VB_HIVISION) {
		xgi_video_info.TV_type = TVMODE_HIVISION;
		xgi_video_info.TV_plug = TVPLUG_SVIDEO;
	} else if (cr32 & XGI_VB_SVIDEO)
		xgi_video_info.TV_plug = TVPLUG_SVIDEO;
	else if (cr32 & XGI_VB_COMPOSITE)
		xgi_video_info.TV_plug = TVPLUG_COMPOSITE;
	else if (cr32 & XGI_VB_SCART)
		xgi_video_info.TV_plug = TVPLUG_SCART;

	if (xgi_video_info.TV_type == 0) {
		inXGIIDXREG(XGICR, 0x38, temp);
		if (temp & 0x10)
			xgi_video_info.TV_type = TVMODE_PAL;
		else
			xgi_video_info.TV_type = TVMODE_NTSC;
	}

	/* TW: Copy forceCRT1 option to CRT1off if option is given */
	if (XGIfb_forcecrt1 != -1) {
		if (XGIfb_forcecrt1)
			XGIfb_crt1off = 0;
		else
			XGIfb_crt1off = 1;
	}
}

static void XGIfb_get_VB_type(void)
{
	u8 reg;

	if (!XGIfb_has_VB()) {
		inXGIIDXREG(XGICR, IND_XGI_SCRATCH_REG_CR37, reg);
		switch ((reg & XGI_EXTERNAL_CHIP_MASK) >> 1) {
		case XGI310_EXTERNAL_CHIP_LVDS:
			xgi_video_info.hasVB = HASVB_LVDS;
			break;
		case XGI310_EXTERNAL_CHIP_LVDS_CHRONTEL:
			xgi_video_info.hasVB = HASVB_LVDS_CHRONTEL;
			break;
		default:
			break;
		}
	}
}

static int XGIfb_has_VB(void)
{
	u8 vb_chipid;

	inXGIIDXREG(XGIPART4, 0x00, vb_chipid);
	switch (vb_chipid) {
	case 0x01:
		xgi_video_info.hasVB = HASVB_301;
		break;
	case 0x02:
		xgi_video_info.hasVB = HASVB_302;
		break;
	default:
		xgi_video_info.hasVB = HASVB_NONE;
		return 0;
	}
	return 1;
}

/* ------------------ Sensing routines ------------------ */

/* TW: Determine and detect attached devices on XGI30x */
int XGIDoSense(int tempbl, int tempbh, int tempcl, int tempch)
{
	int temp, i;

	outXGIIDXREG(XGIPART4, 0x11, tempbl);
	temp = tempbh | tempcl;
	setXGIIDXREG(XGIPART4, 0x10, 0xe0, temp);
	for (i = 0; i < 10; i++)
		XGI_LongWait(&XGI_Pr);
	tempch &= 0x7f;
	inXGIIDXREG(XGIPART4, 0x03, temp);
	temp ^= 0x0e;
	temp &= tempch;
	return temp;
}

void XGI_Sense30x(void)
{
	u8 backupP4_0d;
	u8 testsvhs_tempbl, testsvhs_tempbh;
	u8 testsvhs_tempcl, testsvhs_tempch;
	u8 testcvbs_tempbl, testcvbs_tempbh;
	u8 testcvbs_tempcl, testcvbs_tempch;
	u8 testvga2_tempbl, testvga2_tempbh;
	u8 testvga2_tempcl, testvga2_tempch;
	int myflag, result;

	inXGIIDXREG(XGIPART4, 0x0d, backupP4_0d);
	outXGIIDXREG(XGIPART4, 0x0d, (backupP4_0d | 0x04));

	testvga2_tempbh = 0x00;
	testvga2_tempbl = 0xd1;
	testsvhs_tempbh = 0x00;
	testsvhs_tempbl = 0xb9;
	testcvbs_tempbh = 0x00;
	testcvbs_tempbl = 0xb3;
	if ((XGIhw_ext.ujVBChipID != VB_CHIP_301) && (XGIhw_ext.ujVBChipID
			!= VB_CHIP_302)) {
		testvga2_tempbh = 0x01;
		testvga2_tempbl = 0x90;
		testsvhs_tempbh = 0x01;
		testsvhs_tempbl = 0x6b;
		testcvbs_tempbh = 0x01;
		testcvbs_tempbl = 0x74;
		if (XGIhw_ext.ujVBChipID == VB_CHIP_301LV
				|| XGIhw_ext.ujVBChipID == VB_CHIP_302LV) {
			testvga2_tempbh = 0x00;
			testvga2_tempbl = 0x00;
			testsvhs_tempbh = 0x02;
			testsvhs_tempbl = 0x00;
			testcvbs_tempbh = 0x01;
			testcvbs_tempbl = 0x00;
		}
	}
	if (XGIhw_ext.ujVBChipID != VB_CHIP_301LV && XGIhw_ext.ujVBChipID
			!= VB_CHIP_302LV) {
		inXGIIDXREG(XGIPART4, 0x01, myflag);
		if (myflag & 0x04) {
			testvga2_tempbh = 0x00;
			testvga2_tempbl = 0xfd;
			testsvhs_tempbh = 0x00;
			testsvhs_tempbl = 0xdd;
			testcvbs_tempbh = 0x00;
			testcvbs_tempbl = 0xee;
		}
	}
	if ((XGIhw_ext.ujVBChipID == VB_CHIP_301LV) || (XGIhw_ext.ujVBChipID
			== VB_CHIP_302LV)) {
		testvga2_tempbh = 0x00;
		testvga2_tempbl = 0x00;
		testvga2_tempch = 0x00;
		testvga2_tempcl = 0x00;
		testsvhs_tempch = 0x04;
		testsvhs_tempcl = 0x08;
		testcvbs_tempch = 0x08;
		testcvbs_tempcl = 0x08;
	} else {
		testvga2_tempch = 0x0e;
		testvga2_tempcl = 0x08;
		testsvhs_tempch = 0x06;
		testsvhs_tempcl = 0x04;
		testcvbs_tempch = 0x08;
		testcvbs_tempcl = 0x04;
	}

	if (testvga2_tempch || testvga2_tempcl || testvga2_tempbh
			|| testvga2_tempbl) {
		result = XGIDoSense(testvga2_tempbl, testvga2_tempbh,
				testvga2_tempcl, testvga2_tempch);
		if (result) {
			printk(KERN_INFO "XGIfb: Detected secondary VGA connection\n");
			orXGIIDXREG(XGICR, 0x32, 0x10);
		}
	}

	result = XGIDoSense(testsvhs_tempbl, testsvhs_tempbh, testsvhs_tempcl,
			testsvhs_tempch);
	if (result) {
		printk(KERN_INFO "XGIfb: Detected TV connected to SVHS output\n");
		/* TW: So we can be sure that there IS a SVHS output */
		xgi_video_info.TV_plug = TVPLUG_SVIDEO;
		orXGIIDXREG(XGICR, 0x32, 0x02);
	}

	if (!result) {
		result = XGIDoSense(testcvbs_tempbl, testcvbs_tempbh,
				testcvbs_tempcl, testcvbs_tempch);
		if (result) {
			printk(KERN_INFO "XGIfb: Detected TV connected to CVBS output\n");
			/* TW: So we can be sure that there IS a CVBS output */
			xgi_video_info.TV_plug = TVPLUG_COMPOSITE;
			orXGIIDXREG(XGICR, 0x32, 0x01);
		}
	}
	XGIDoSense(0, 0, 0, 0);

	outXGIIDXREG(XGIPART4, 0x0d, backupP4_0d);
}

/* --------------------- SetMode routines ------------------------- */

static void XGIfb_pre_setmode(void)
{
	u8 cr30 = 0, cr31 = 0;

	inXGIIDXREG(XGICR, 0x31, cr31);
	cr31 &= ~0x60;

	switch (xgi_video_info.disp_state & DISPTYPE_DISP2) {
	case DISPTYPE_CRT2:
		cr30 = (XGI_VB_OUTPUT_CRT2 | XGI_SIMULTANEOUS_VIEW_ENABLE);
		cr31 |= XGI_DRIVER_MODE;
		break;
	case DISPTYPE_LCD:
		cr30 = (XGI_VB_OUTPUT_LCD | XGI_SIMULTANEOUS_VIEW_ENABLE);
		cr31 |= XGI_DRIVER_MODE;
		break;
	case DISPTYPE_TV:
		if (xgi_video_info.TV_type == TVMODE_HIVISION)
			cr30 = (XGI_VB_OUTPUT_HIVISION
					| XGI_SIMULTANEOUS_VIEW_ENABLE);
		else if (xgi_video_info.TV_plug == TVPLUG_SVIDEO)
			cr30 = (XGI_VB_OUTPUT_SVIDEO
					| XGI_SIMULTANEOUS_VIEW_ENABLE);
		else if (xgi_video_info.TV_plug == TVPLUG_COMPOSITE)
			cr30 = (XGI_VB_OUTPUT_COMPOSITE
					| XGI_SIMULTANEOUS_VIEW_ENABLE);
		else if (xgi_video_info.TV_plug == TVPLUG_SCART)
			cr30 = (XGI_VB_OUTPUT_SCART
					| XGI_SIMULTANEOUS_VIEW_ENABLE);
		cr31 |= XGI_DRIVER_MODE;
=======
>>>>>>> d762f438

	case XG40:
	default:
		if (tmp == 2)
			ChannelNum = 2;
		else if (tmp == 3)
			ChannelNum = 3;
		else
			ChannelNum = 1;
		break;
	}

<<<<<<< HEAD
	outXGIIDXREG(XGICR, IND_XGI_SCRATCH_REG_CR30, cr30);
	outXGIIDXREG(XGICR, IND_XGI_SCRATCH_REG_CR31, cr31);
	outXGIIDXREG(XGICR, IND_XGI_SCRATCH_REG_CR33, (XGIfb_rate_idx & 0x0F));
=======
	xgi_video_info.video_size = xgi_video_info.video_size * ChannelNum;
	/* PLiad fixed for benchmarking and fb set */
	/* xgi_video_info.video_size = 0x200000; */ /* 1024x768x16 */
	/* xgi_video_info.video_size = 0x1000000; */ /* benchmark */

	printk("XGIfb: SR14=%x DramSzie %x ChannelNum %x\n",
	       reg,
	       xgi_video_info.video_size, ChannelNum);
	return 0;

>>>>>>> d762f438
}

static void XGIfb_detect_VB(void)
{
	u8 cr32, temp = 0;

	xgi_video_info.TV_plug = xgi_video_info.TV_type = 0;

	switch (xgi_video_info.hasVB) {
	case HASVB_LVDS_CHRONTEL:
	case HASVB_CHRONTEL:
		break;
	case HASVB_301:
	case HASVB_302:
		/* XGI_Sense30x(); */ /* Yi-Lin TV Sense? */
		break;
	}

	cr32 = xgifb_reg_get(XGICR, IND_XGI_SCRATCH_REG_CR32);

	if ((cr32 & XGI_CRT1) && !XGIfb_crt1off)
		XGIfb_crt1off = 0;
	else {
		if (cr32 & 0x5F)
			XGIfb_crt1off = 1;
		else
			XGIfb_crt1off = 0;
	}

	if (XGIfb_crt2type != -1)
		/* TW: Override with option */
		xgi_video_info.disp_state = XGIfb_crt2type;
	else if (cr32 & XGI_VB_TV)
		xgi_video_info.disp_state = DISPTYPE_TV;
	else if (cr32 & XGI_VB_LCD)
		xgi_video_info.disp_state = DISPTYPE_LCD;
	else if (cr32 & XGI_VB_CRT2)
		xgi_video_info.disp_state = DISPTYPE_CRT2;
	else
		xgi_video_info.disp_state = 0;

	if (XGIfb_tvplug != -1)
		/* PR/TW: Override with option */
		xgi_video_info.TV_plug = XGIfb_tvplug;
	else if (cr32 & XGI_VB_HIVISION) {
		xgi_video_info.TV_type = TVMODE_HIVISION;
		xgi_video_info.TV_plug = TVPLUG_SVIDEO;
	} else if (cr32 & XGI_VB_SVIDEO)
		xgi_video_info.TV_plug = TVPLUG_SVIDEO;
	else if (cr32 & XGI_VB_COMPOSITE)
		xgi_video_info.TV_plug = TVPLUG_COMPOSITE;
	else if (cr32 & XGI_VB_SCART)
		xgi_video_info.TV_plug = TVPLUG_SCART;

	if (xgi_video_info.TV_type == 0) {
		temp = xgifb_reg_get(XGICR, 0x38);
		if (temp & 0x10)
			xgi_video_info.TV_type = TVMODE_PAL;
		else
			xgi_video_info.TV_type = TVMODE_NTSC;
	}

	/* TW: Copy forceCRT1 option to CRT1off if option is given */
	if (XGIfb_forcecrt1 != -1) {
		if (XGIfb_forcecrt1)
			XGIfb_crt1off = 0;
		else
			XGIfb_crt1off = 1;
	}
}

static int XGIfb_has_VB(void)
{
	u8 vb_chipid;

	vb_chipid = xgifb_reg_get(XGIPART4, 0x00);
	switch (vb_chipid) {
	case 0x01:
		xgi_video_info.hasVB = HASVB_301;
		break;
	case 0x02:
		xgi_video_info.hasVB = HASVB_302;
		break;
	default:
		xgi_video_info.hasVB = HASVB_NONE;
		return 0;
	}
	return 1;
}

static void XGIfb_get_VB_type(void)
{
	u8 reg;

	if (!XGIfb_has_VB()) {
		reg = xgifb_reg_get(XGICR, IND_XGI_SCRATCH_REG_CR37);
		switch ((reg & XGI_EXTERNAL_CHIP_MASK) >> 1) {
		case XGI310_EXTERNAL_CHIP_LVDS:
			xgi_video_info.hasVB = HASVB_LVDS;
			break;
		case XGI310_EXTERNAL_CHIP_LVDS_CHRONTEL:
			xgi_video_info.hasVB = HASVB_LVDS_CHRONTEL;
			break;
		default:
			break;
		}
	}
}

XGIINITSTATIC int __init XGIfb_setup(char *options)
{
	char *this_opt;

	xgi_video_info.refresh_rate = 0;

	printk(KERN_INFO "XGIfb: Options %s\n", options);

	if (!options || !*options)
		return 0;

	while ((this_opt = strsep(&options, ",")) != NULL) {

		if (!*this_opt)
			continue;

		if (!strncmp(this_opt, "mode:", 5)) {
			XGIfb_search_mode(this_opt + 5);
		} else if (!strncmp(this_opt, "vesa:", 5)) {
			XGIfb_search_vesamode(simple_strtoul(
						this_opt + 5, NULL, 0));
		} else if (!strncmp(this_opt, "mode:", 5)) {
			XGIfb_search_mode(this_opt + 5);
		} else if (!strncmp(this_opt, "vesa:", 5)) {
			XGIfb_search_vesamode(simple_strtoul(
						this_opt + 5, NULL, 0));
		} else if (!strncmp(this_opt, "vrate:", 6)) {
			xgi_video_info.refresh_rate = simple_strtoul(
						this_opt + 6, NULL, 0);
		} else if (!strncmp(this_opt, "rate:", 5)) {
			xgi_video_info.refresh_rate = simple_strtoul(
						this_opt + 5, NULL, 0);
		} else if (!strncmp(this_opt, "off", 3)) {
			XGIfb_off = 1;
		} else if (!strncmp(this_opt, "crt1off", 7)) {
			XGIfb_crt1off = 1;
		} else if (!strncmp(this_opt, "filter:", 7)) {
			filter = (int)simple_strtoul(this_opt + 7, NULL, 0);
		} else if (!strncmp(this_opt, "forcecrt2type:", 14)) {
			XGIfb_search_crt2type(this_opt + 14);
		} else if (!strncmp(this_opt, "forcecrt1:", 10)) {
			XGIfb_forcecrt1 = (int)simple_strtoul(
						this_opt + 10, NULL, 0);
		} else if (!strncmp(this_opt, "tvmode:", 7)) {
			XGIfb_search_tvstd(this_opt + 7);
		} else if (!strncmp(this_opt, "tvstandard:", 11)) {
			XGIfb_search_tvstd(this_opt + 7);
		} else if (!strncmp(this_opt, "dstn", 4)) {
			enable_dstn = 1;
			/* TW: DSTN overrules forcecrt2type */
			XGIfb_crt2type = DISPTYPE_LCD;
		} else if (!strncmp(this_opt, "pdc:", 4)) {
			XGIfb_pdc = simple_strtoul(this_opt + 4, NULL, 0);
			if (XGIfb_pdc & ~0x3c) {
				printk(KERN_INFO "XGIfb: Illegal pdc parameter\n");
				XGIfb_pdc = 0;
			}
		} else if (!strncmp(this_opt, "noypan", 6)) {
			XGIfb_ypan = 0;
		} else if (!strncmp(this_opt, "userom:", 7)) {
			XGIfb_userom = (int)simple_strtoul(
						this_opt + 7, NULL, 0);
			/* } else if (!strncmp(this_opt, "useoem:", 7)) { */
			/* XGIfb_useoem = (int)simple_strtoul(
						this_opt + 7, NULL, 0); */
		} else {
			XGIfb_search_mode(this_opt);
			/* printk(KERN_INFO "XGIfb: Invalid option %s\n",
				  this_opt); */
		}

		/* TW: Panning only with acceleration */
		XGIfb_ypan = 0;

	}
	printk("\nxgifb: outa xgifb_setup 3450");
	return 0;
}

static unsigned char *xgifb_copy_rom(struct pci_dev *dev)
{
	void __iomem *rom_address;
	unsigned char *rom_copy;
	size_t rom_size;

	rom_address = pci_map_rom(dev, &rom_size);
	if (rom_address == NULL)
		return NULL;

	rom_copy = vzalloc(XGIFB_ROM_SIZE);
	if (rom_copy == NULL)
		goto done;

	rom_size = min_t(size_t, rom_size, XGIFB_ROM_SIZE);
	memcpy_fromio(rom_copy, rom_address, rom_size);

done:
	pci_unmap_rom(dev, rom_address);
	return rom_copy;
}

static int __devinit xgifb_probe(struct pci_dev *pdev,
		const struct pci_device_id *ent)
{
	u8 reg, reg1;
	u8 CR48, CR38;
	int ret;

	if (XGIfb_off)
		return -ENXIO;

	XGIfb_registered = 0;

	memset(&XGIhw_ext, 0, sizeof(struct xgi_hw_device_info));
	fb_info = framebuffer_alloc(sizeof(struct fb_info), &pdev->dev);
	if (!fb_info)
		return -ENOMEM;

	xgi_video_info.chip_id = pdev->device;
<<<<<<< HEAD
	pci_read_config_byte(pdev, PCI_REVISION_ID, &xgi_video_info.revision_id);
=======
	pci_read_config_byte(pdev,
			     PCI_REVISION_ID,
			     &xgi_video_info.revision_id);
>>>>>>> d762f438
	XGIhw_ext.jChipRevision = xgi_video_info.revision_id;

	xgi_video_info.pcibus = pdev->bus->number;
	xgi_video_info.pcislot = PCI_SLOT(pdev->devfn);
	xgi_video_info.pcifunc = PCI_FUNC(pdev->devfn);
	xgi_video_info.subsysvendor = pdev->subsystem_vendor;
	xgi_video_info.subsysdevice = pdev->subsystem_device;

	xgi_video_info.video_base = pci_resource_start(pdev, 0);
	xgi_video_info.mmio_base = pci_resource_start(pdev, 1);
	xgi_video_info.mmio_size = pci_resource_len(pdev, 1);
	xgi_video_info.vga_base = pci_resource_start(pdev, 2) + 0x30;
	XGIhw_ext.pjIOAddress = (unsigned char *)xgi_video_info.vga_base;
	/* XGI_Pr.RelIO  = ioremap(pci_resource_start(pdev, 2), 128) + 0x30; */
	printk("XGIfb: Relocate IO address: %lx [%08lx]\n",
	       (unsigned long)pci_resource_start(pdev, 2), XGI_Pr.RelIO);

	if (pci_enable_device(pdev)) {
		ret = -EIO;
		goto error;
	}

	XGIRegInit(&XGI_Pr, (unsigned long)XGIhw_ext.pjIOAddress);

	xgifb_reg_set(XGISR, IND_XGI_PASSWORD, XGI_PASSWORD);
	reg1 = xgifb_reg_get(XGISR, IND_XGI_PASSWORD);

	if (reg1 != 0xa1) { /*I/O error */
		printk("\nXGIfb: I/O error!!!");
		ret = -EIO;
		goto error;
	}

	switch (xgi_video_info.chip_id) {
	case PCI_DEVICE_ID_XG_20:
		xgifb_reg_or(XGICR, Index_CR_GPIO_Reg3, GPIOG_EN);
		CR48 = xgifb_reg_get(XGICR, Index_CR_GPIO_Reg1);
		if (CR48&GPIOG_READ)
			xgi_video_info.chip = XG21;
		else
			xgi_video_info.chip = XG20;
		XGIfb_CRT2_write_enable = IND_XGI_CRT2_WRITE_ENABLE_315;
		break;
	case PCI_DEVICE_ID_XG_40:
		xgi_video_info.chip = XG40;
		XGIfb_CRT2_write_enable = IND_XGI_CRT2_WRITE_ENABLE_315;
		break;
	case PCI_DEVICE_ID_XG_41:
		xgi_video_info.chip = XG41;
		XGIfb_CRT2_write_enable = IND_XGI_CRT2_WRITE_ENABLE_315;
		break;
	case PCI_DEVICE_ID_XG_42:
		xgi_video_info.chip = XG42;
		XGIfb_CRT2_write_enable = IND_XGI_CRT2_WRITE_ENABLE_315;
		break;
	case PCI_DEVICE_ID_XG_27:
		xgi_video_info.chip = XG27;
		XGIfb_CRT2_write_enable = IND_XGI_CRT2_WRITE_ENABLE_315;
		break;
	default:
		ret = -ENODEV;
		goto error;
	}

	printk("XGIfb:chipid = %x\n", xgi_video_info.chip);
	XGIhw_ext.jChipType = xgi_video_info.chip;

	if ((xgi_video_info.chip == XG21) || (XGIfb_userom)) {
		XGIhw_ext.pjVirtualRomBase = xgifb_copy_rom(pdev);
		if (XGIhw_ext.pjVirtualRomBase)
			printk(KERN_INFO "XGIfb: Video ROM found and mapped to %p\n",
			       XGIhw_ext.pjVirtualRomBase);
		else
			printk(KERN_INFO "XGIfb: Video ROM not found\n");
	} else {
		XGIhw_ext.pjVirtualRomBase = NULL;
		printk(KERN_INFO "XGIfb: Video ROM usage disabled\n");
	}
	XGIhw_ext.pQueryVGAConfigSpace = &XGIfb_query_VGA_config_space;

	if (XGIfb_get_dram_size()) {
		printk(KERN_INFO "XGIfb: Fatal error: Unable to determine RAM size.\n");
		ret = -ENODEV;
		goto error;
	}

	if ((xgifb_mode_idx < 0) ||
	    ((XGIbios_mode[xgifb_mode_idx].mode_no) != 0xFF)) {
		/* Enable PCI_LINEAR_ADDRESSING and MMIO_ENABLE  */
		xgifb_reg_or(XGISR,
			     IND_XGI_PCI_ADDRESS_SET,
			     (XGI_PCI_ADDR_ENABLE | XGI_MEM_MAP_IO_ENABLE));
		/* Enable 2D accelerator engine */
		xgifb_reg_or(XGISR, IND_XGI_MODULE_ENABLE, XGI_ENABLE_2D);
	}

	XGIhw_ext.ulVideoMemorySize = xgi_video_info.video_size;

	if (!request_mem_region(xgi_video_info.video_base,
				xgi_video_info.video_size,
				"XGIfb FB")) {
		printk("unable request memory size %x",
		       xgi_video_info.video_size);
		printk(KERN_ERR "XGIfb: Fatal error: Unable to reserve frame buffer memory\n");
		printk(KERN_ERR "XGIfb: Is there another framebuffer driver active?\n");
		ret = -ENODEV;
		goto error;
	}

	if (!request_mem_region(xgi_video_info.mmio_base,
				xgi_video_info.mmio_size,
				"XGIfb MMIO")) {
		printk(KERN_ERR "XGIfb: Fatal error: Unable to reserve MMIO region\n");
		ret = -ENODEV;
		goto error_0;
	}

	xgi_video_info.video_vbase = XGIhw_ext.pjVideoMemoryAddress =
	ioremap(xgi_video_info.video_base, xgi_video_info.video_size);
	xgi_video_info.mmio_vbase = ioremap(xgi_video_info.mmio_base,
					    xgi_video_info.mmio_size);

	printk(KERN_INFO "XGIfb: Framebuffer at 0x%lx, mapped to 0x%p, size %dk\n",
	       xgi_video_info.video_base,
	       xgi_video_info.video_vbase,
	       xgi_video_info.video_size / 1024);

	printk(KERN_INFO "XGIfb: MMIO at 0x%lx, mapped to 0x%p, size %ldk\n",
	       xgi_video_info.mmio_base, xgi_video_info.mmio_vbase,
	       xgi_video_info.mmio_size / 1024);
	printk("XGIfb: XGIInitNew() ...");
	if (XGIInitNew(&XGIhw_ext))
		printk("OK\n");
	else
		printk("Fail\n");

	xgi_video_info.mtrr = (unsigned int) 0;

	if ((xgifb_mode_idx < 0) ||
	    ((XGIbios_mode[xgifb_mode_idx].mode_no) != 0xFF)) {
		xgi_video_info.hasVB = HASVB_NONE;
		if ((xgi_video_info.chip == XG20) ||
		    (xgi_video_info.chip == XG27)) {
			xgi_video_info.hasVB = HASVB_NONE;
		} else if (xgi_video_info.chip == XG21) {
			CR38 = xgifb_reg_get(XGICR, 0x38);
			if ((CR38&0xE0) == 0xC0) {
				xgi_video_info.disp_state = DISPTYPE_LCD;
				if (!XGIfb_GetXG21LVDSData()) {
					int m;
					for (m = 0; m < sizeof(XGI21_LCDCapList)/sizeof(struct XGI21_LVDSCapStruct); m++) {
						if ((XGI21_LCDCapList[m].LVDSHDE == XGIbios_mode[xgifb_mode_idx].xres) &&
<<<<<<< HEAD
								(XGI21_LCDCapList[m].LVDSVDE == XGIbios_mode[xgifb_mode_idx].yres)) {
=======
						    (XGI21_LCDCapList[m].LVDSVDE == XGIbios_mode[xgifb_mode_idx].yres)) {
>>>>>>> d762f438
							xgifb_reg_set(XGI_Pr.P3d4, 0x36, m);
						}
					}
				}
			} else if ((CR38&0xE0) == 0x60) {
				xgi_video_info.hasVB = HASVB_CHRONTEL;
			} else {
				xgi_video_info.hasVB = HASVB_NONE;
			}
		} else {
			XGIfb_get_VB_type();
		}

		XGIhw_ext.ujVBChipID = VB_CHIP_UNKNOWN;

		XGIhw_ext.ulExternalChip = 0;

		switch (xgi_video_info.hasVB) {
		case HASVB_301:
			reg = xgifb_reg_get(XGIPART4, 0x01);
			if (reg >= 0xE0) {
				XGIhw_ext.ujVBChipID = VB_CHIP_302LV;
				printk(KERN_INFO "XGIfb: XGI302LV bridge detected (revision 0x%02x)\n", reg);
			} else if (reg >= 0xD0) {
				XGIhw_ext.ujVBChipID = VB_CHIP_301LV;
				printk(KERN_INFO "XGIfb: XGI301LV bridge detected (revision 0x%02x)\n", reg);
			}
			/* else if (reg >= 0xB0) {
				XGIhw_ext.ujVBChipID = VB_CHIP_301B;
				reg1 = xgifb_reg_get(XGIPART4, 0x23);
				printk("XGIfb: XGI301B bridge detected\n");
			} */
			else {
				XGIhw_ext.ujVBChipID = VB_CHIP_301;
				printk("XGIfb: XGI301 bridge detected\n");
			}
			break;
		case HASVB_302:
			reg = xgifb_reg_get(XGIPART4, 0x01);
			if (reg >= 0xE0) {
				XGIhw_ext.ujVBChipID = VB_CHIP_302LV;
				printk(KERN_INFO "XGIfb: XGI302LV bridge detected (revision 0x%02x)\n", reg);
			} else if (reg >= 0xD0) {
				XGIhw_ext.ujVBChipID = VB_CHIP_301LV;
				printk(KERN_INFO "XGIfb: XGI302LV bridge detected (revision 0x%02x)\n", reg);
			} else if (reg >= 0xB0) {
				reg1 = xgifb_reg_get(XGIPART4, 0x23);

				XGIhw_ext.ujVBChipID = VB_CHIP_302B;

			} else {
				XGIhw_ext.ujVBChipID = VB_CHIP_302;
				printk(KERN_INFO "XGIfb: XGI302 bridge detected\n");
			}
			break;
		case HASVB_LVDS:
			XGIhw_ext.ulExternalChip = 0x1;
			printk(KERN_INFO "XGIfb: LVDS transmitter detected\n");
			break;
		case HASVB_TRUMPION:
			XGIhw_ext.ulExternalChip = 0x2;
			printk(KERN_INFO "XGIfb: Trumpion Zurac LVDS scaler detected\n");
			break;
		case HASVB_CHRONTEL:
			XGIhw_ext.ulExternalChip = 0x4;
			printk(KERN_INFO "XGIfb: Chrontel TV encoder detected\n");
			break;
		case HASVB_LVDS_CHRONTEL:
			XGIhw_ext.ulExternalChip = 0x5;
			printk(KERN_INFO "XGIfb: LVDS transmitter and Chrontel TV encoder detected\n");
			break;
		default:
			printk(KERN_INFO "XGIfb: No or unknown bridge type detected\n");
			break;
		}

		if (xgi_video_info.hasVB != HASVB_NONE)
			XGIfb_detect_VB();

		if (xgi_video_info.disp_state & DISPTYPE_DISP2) {
			if (XGIfb_crt1off)
				xgi_video_info.disp_state |= DISPMODE_SINGLE;
			else
				xgi_video_info.disp_state |= (DISPMODE_MIRROR |
							      DISPTYPE_CRT1);
		} else {
			xgi_video_info.disp_state = DISPMODE_SINGLE |
						    DISPTYPE_CRT1;
		}

		if (xgi_video_info.disp_state & DISPTYPE_LCD) {
			if (!enable_dstn) {
				reg = xgifb_reg_get(XGICR, IND_XGI_LCD_PANEL);
				reg &= 0x0f;
				XGIhw_ext.ulCRT2LCDType = XGI310paneltype[reg];

			} else {
				/* TW: FSTN/DSTN */
				XGIhw_ext.ulCRT2LCDType = LCD_320x480;
			}
		}

		XGIfb_detectedpdc = 0;

		XGIfb_detectedlcda = 0xff;

		/* TW: Try to find about LCDA */

		if ((XGIhw_ext.ujVBChipID == VB_CHIP_302B) ||
				(XGIhw_ext.ujVBChipID == VB_CHIP_301LV) ||
				(XGIhw_ext.ujVBChipID == VB_CHIP_302LV)) {
			int tmp;
			tmp = xgifb_reg_get(XGICR, 0x34);
			if (tmp <= 0x13) {
				/* Currently on LCDA?
				 *(Some BIOSes leave CR38) */
				tmp = xgifb_reg_get(XGICR, 0x38);
				if ((tmp & 0x03) == 0x03) {
					/* XGI_Pr.XGI_UseLCDA = 1; */
				} else {
					/* Currently on LCDA?
					 *(Some newer BIOSes set D0 in CR35) */
					tmp = xgifb_reg_get(XGICR, 0x35);
					if (tmp & 0x01) {
						/* XGI_Pr.XGI_UseLCDA = 1; */
					} else {
						tmp = xgifb_reg_get(XGICR,
								    0x30);
						if (tmp & 0x20) {
							tmp = xgifb_reg_get(
								XGIPART1, 0x13);
							if (tmp & 0x04) {
								/* XGI_Pr.XGI_UseLCDA = 1; */
							}
						}
					}
				}
			}

		}

		if (xgifb_mode_idx >= 0)
			xgifb_mode_idx = XGIfb_validate_mode(xgifb_mode_idx);

		if (xgifb_mode_idx < 0) {
			switch (xgi_video_info.disp_state & DISPTYPE_DISP2) {
			case DISPTYPE_LCD:
				xgifb_mode_idx = DEFAULT_LCDMODE;
				if (xgi_video_info.chip == XG21)
					xgifb_mode_idx =
					    XGIfb_GetXG21DefaultLVDSModeIdx();
				break;
			case DISPTYPE_TV:
				xgifb_mode_idx = DEFAULT_TVMODE;
				break;
			default:
				xgifb_mode_idx = DEFAULT_MODE;
				break;
			}
		}

		XGIfb_mode_no = XGIbios_mode[xgifb_mode_idx].mode_no;

		/* yilin set default refresh rate */
		if (xgi_video_info.refresh_rate == 0)
			xgi_video_info.refresh_rate = 60;
		if (XGIfb_search_refresh_rate(
				xgi_video_info.refresh_rate) == 0) {
			XGIfb_rate_idx = XGIbios_mode[xgifb_mode_idx].rate_idx;
			xgi_video_info.refresh_rate = 60;
		}

		xgi_video_info.video_bpp = XGIbios_mode[xgifb_mode_idx].bpp;
		xgi_video_info.video_vwidth =
			xgi_video_info.video_width =
				XGIbios_mode[xgifb_mode_idx].xres;
		xgi_video_info.video_vheight =
			xgi_video_info.video_height =
				XGIbios_mode[xgifb_mode_idx].yres;
		xgi_video_info.org_x = xgi_video_info.org_y = 0;
		xgi_video_info.video_linelength =
			xgi_video_info.video_width *
			(xgi_video_info.video_bpp >> 3);
		switch (xgi_video_info.video_bpp) {
		case 8:
			xgi_video_info.DstColor = 0x0000;
			xgi_video_info.XGI310_AccelDepth = 0x00000000;
			xgi_video_info.video_cmap_len = 256;
			break;
		case 16:
			xgi_video_info.DstColor = 0x8000;
			xgi_video_info.XGI310_AccelDepth = 0x00010000;
			xgi_video_info.video_cmap_len = 16;
			break;
		case 32:
			xgi_video_info.DstColor = 0xC000;
			xgi_video_info.XGI310_AccelDepth = 0x00020000;
			xgi_video_info.video_cmap_len = 16;
			break;
		default:
			xgi_video_info.video_cmap_len = 16;
			printk(KERN_INFO "XGIfb: Unsupported depth %d",
			       xgi_video_info.video_bpp);
			break;
		}

		printk(KERN_INFO "XGIfb: Default mode is %dx%dx%d (%dHz)\n",
		       xgi_video_info.video_width,
		       xgi_video_info.video_height,
		       xgi_video_info.video_bpp,
		       xgi_video_info.refresh_rate);

		default_var.xres =
			default_var.xres_virtual =
				xgi_video_info.video_width;
		default_var.yres =
			default_var.yres_virtual =
				xgi_video_info.video_height;
		default_var.bits_per_pixel = xgi_video_info.video_bpp;

		XGIfb_bpp_to_var(&default_var);

		default_var.pixclock = (u32) (1000000000 /
				XGIfb_mode_rate_to_dclock(&XGI_Pr, &XGIhw_ext,
						XGIfb_mode_no, XGIfb_rate_idx));

		if (XGIfb_mode_rate_to_ddata(&XGI_Pr, &XGIhw_ext,
			XGIfb_mode_no, XGIfb_rate_idx,
			&default_var.left_margin, &default_var.right_margin,
			&default_var.upper_margin, &default_var.lower_margin,
			&default_var.hsync_len, &default_var.vsync_len,
			&default_var.sync, &default_var.vmode)) {

			if ((default_var.vmode & FB_VMODE_MASK) ==
			    FB_VMODE_INTERLACED) {
				default_var.yres <<= 1;
				default_var.yres_virtual <<= 1;
			} else if ((default_var.vmode & FB_VMODE_MASK) ==
				   FB_VMODE_DOUBLE) {
				default_var.pixclock >>= 1;
				default_var.yres >>= 1;
				default_var.yres_virtual >>= 1;
			}

		}

		fb_info->flags = FBINFO_FLAG_DEFAULT;
		fb_info->var = default_var;
		fb_info->fix = XGIfb_fix;
		fb_info->par = &xgi_video_info;
		fb_info->screen_base = xgi_video_info.video_vbase;
		fb_info->fbops = &XGIfb_ops;
		XGIfb_get_fix(&fb_info->fix, -1, fb_info);
		fb_info->pseudo_palette = pseudo_palette;

		fb_alloc_cmap(&fb_info->cmap, 256 , 0);

#ifdef CONFIG_MTRR
		xgi_video_info.mtrr = mtrr_add(
			(unsigned int) xgi_video_info.video_base,
			(unsigned int) xgi_video_info.video_size,
			MTRR_TYPE_WRCOMB, 1);
		if (xgi_video_info.mtrr)
			printk(KERN_INFO "XGIfb: Added MTRRs\n");
#endif

		if (register_framebuffer(fb_info) < 0) {
			ret = -EINVAL;
			goto error_1;
		}

		XGIfb_registered = 1;

		printk(KERN_INFO "fb%d: %s frame buffer device, Version %d.%d.%02d\n",
		       fb_info->node, myid, VER_MAJOR, VER_MINOR, VER_LEVEL);

	}

	dumpVGAReg();

	return 0;

error_1:
	iounmap(xgi_video_info.mmio_vbase);
	iounmap(xgi_video_info.video_vbase);
	release_mem_region(xgi_video_info.mmio_base, xgi_video_info.mmio_size);
error_0:
	release_mem_region(xgi_video_info.video_base,
			   xgi_video_info.video_size);
error:
	vfree(XGIhw_ext.pjVirtualRomBase);
	framebuffer_release(fb_info);
	return ret;
}

/*****************************************************/
/*                PCI DEVICE HANDLING                */
/*****************************************************/

static void __devexit xgifb_remove(struct pci_dev *pdev)
{
	unregister_framebuffer(fb_info);
	iounmap(xgi_video_info.mmio_vbase);
	iounmap(xgi_video_info.video_vbase);
	release_mem_region(xgi_video_info.mmio_base, xgi_video_info.mmio_size);
	release_mem_region(xgi_video_info.video_base,
			   xgi_video_info.video_size);
	vfree(XGIhw_ext.pjVirtualRomBase);
	framebuffer_release(fb_info);
	pci_set_drvdata(pdev, NULL);
}

static struct pci_driver xgifb_driver = {
	.name = "xgifb",
	.id_table = xgifb_pci_table,
	.probe = xgifb_probe,
	.remove = __devexit_p(xgifb_remove)
};

XGIINITSTATIC int __init xgifb_init(void)
{
	char *option = NULL;

	if (fb_get_options("xgifb", &option))
		return -ENODEV;
	XGIfb_setup(option);

	return pci_register_driver(&xgifb_driver);
}

#ifndef MODULE
module_init(xgifb_init);
#endif

/*****************************************************/
/*                      MODULE                       */
/*****************************************************/

#ifdef MODULE

static char *mode = NULL;
static int vesa = 0;
static unsigned int rate = 0;
static unsigned int mem = 0;
static char *forcecrt2type = NULL;
static int forcecrt1 = -1;
static int pdc = -1;
static int pdc1 = -1;
static int noypan = -1;
static int userom = -1;
static int useoem = -1;
static char *tvstandard = NULL;
static int nocrt2rate = 0;
static int scalelcd = -1;
static char *specialtiming = NULL;
static int lvdshl = -1;
static int tvxposoffset = 0, tvyposoffset = 0;
#if !defined(__i386__) && !defined(__x86_64__)
static int resetcard = 0;
static int videoram = 0;
#endif

MODULE_DESCRIPTION("Z7 Z9 Z9S Z11 framebuffer device driver");
MODULE_LICENSE("GPL");
MODULE_AUTHOR("XGITECH , Others");

module_param(mem, int, 0);
module_param(noypan, int, 0);
module_param(userom, int, 0);
module_param(useoem, int, 0);
module_param(mode, charp, 0);
module_param(vesa, int, 0);
module_param(rate, int, 0);
module_param(forcecrt1, int, 0);
module_param(forcecrt2type, charp, 0);
module_param(scalelcd, int, 0);
module_param(pdc, int, 0);
module_param(pdc1, int, 0);
module_param(specialtiming, charp, 0);
module_param(lvdshl, int, 0);
module_param(tvstandard, charp, 0);
module_param(tvxposoffset, int, 0);
module_param(tvyposoffset, int, 0);
module_param(filter, int, 0);
module_param(nocrt2rate, int, 0);
#if !defined(__i386__) && !defined(__x86_64__)
module_param(resetcard, int, 0);
module_param(videoram, int, 0);
#endif

MODULE_PARM_DESC(noypan,
		"\nIf set to anything other than 0, y-panning will be disabled and scrolling\n"
		"will be performed by redrawing the screen. (default: 0)\n");

MODULE_PARM_DESC(mode,
		"\nSelects the desired default display mode in the format XxYxDepth,\n"
		"eg. 1024x768x16. Other formats supported include XxY-Depth and\n"
		"XxY-Depth@Rate. If the parameter is only one (decimal or hexadecimal)\n"
		"number, it will be interpreted as a VESA mode number. (default: 800x600x8)\n");

MODULE_PARM_DESC(vesa,
		"\nSelects the desired default display mode by VESA defined mode number, eg.\n"
		"0x117 (default: 0x0103)\n");

MODULE_PARM_DESC(rate,
		"\nSelects the desired vertical refresh rate for CRT1 (external VGA) in Hz.\n"
		"If the mode is specified in the format XxY-Depth@Rate, this parameter\n"
		"will be ignored (default: 60)\n");

MODULE_PARM_DESC(forcecrt1,
		"\nNormally, the driver autodetects whether or not CRT1 (external VGA) is\n"
		"connected. With this option, the detection can be overridden (1=CRT1 ON,\n"
		"0=CRT1 OFF) (default: [autodetected])\n");

MODULE_PARM_DESC(forcecrt2type,
		"\nIf this option is omitted, the driver autodetects CRT2 output devices, such as\n"
		"LCD, TV or secondary VGA. With this option, this autodetection can be\n"
		"overridden. Possible parameters are LCD, TV, VGA or NONE. NONE disables CRT2.\n"
		"On systems with a SiS video bridge, parameters SVIDEO, COMPOSITE or SCART can\n"
		"be used instead of TV to override the TV detection. Furthermore, on systems\n"
		"with a SiS video bridge, SVIDEO+COMPOSITE, HIVISION, YPBPR480I, YPBPR480P,\n"
		"YPBPR720P and YPBPR1080I are understood. However, whether or not these work\n"
		"depends on the very hardware in use. (default: [autodetected])\n");

MODULE_PARM_DESC(scalelcd,
		"\nSetting this to 1 will force the driver to scale the LCD image to the panel's\n"
		"native resolution. Setting it to 0 will disable scaling; LVDS panels will\n"
		"show black bars around the image, TMDS panels will probably do the scaling\n"
		"themselves. Default: 1 on LVDS panels, 0 on TMDS panels\n");

MODULE_PARM_DESC(pdc,
		"\nThis is for manually selecting the LCD panel delay compensation. The driver\n"
		"should detect this correctly in most cases; however, sometimes this is not\n"
		"possible. If you see 'small waves' on the LCD, try setting this to 4, 32 or 24\n"
		"on a 300 series chipset; 6 on a 315 series chipset. If the problem persists,\n"
		"try other values (on 300 series: between 4 and 60 in steps of 4; on 315 series:\n"
		"any value from 0 to 31). (default: autodetected, if LCD is active during start)\n");

MODULE_PARM_DESC(pdc1,
		"\nThis is same as pdc, but for LCD-via CRT1. Hence, this is for the 315/330\n"
		"series only. (default: autodetected if LCD is in LCD-via-CRT1 mode during\n"
		"startup) - Note: currently, this has no effect because LCD-via-CRT1 is not\n"
		"implemented yet.\n");

MODULE_PARM_DESC(specialtiming,
		"\nPlease refer to documentation for more information on this option.\n");

MODULE_PARM_DESC(lvdshl,
		"\nPlease refer to documentation for more information on this option.\n");

MODULE_PARM_DESC(tvstandard,
		"\nThis allows overriding the BIOS default for the TV standard. Valid choices are\n"
		"pal, ntsc, palm and paln. (default: [auto; pal or ntsc only])\n");

MODULE_PARM_DESC(tvxposoffset,
		"\nRelocate TV output horizontally. Possible parameters: -32 through 32.\n"
		"Default: 0\n");

MODULE_PARM_DESC(tvyposoffset,
		"\nRelocate TV output vertically. Possible parameters: -32 through 32.\n"
		"Default: 0\n");

MODULE_PARM_DESC(filter,
		"\nSelects TV flicker filter type (only for systems with a SiS301 video bridge).\n"
		"(Possible values 0-7, default: [no filter])\n");

MODULE_PARM_DESC(nocrt2rate,
		"\nSetting this to 1 will force the driver to use the default refresh rate for\n"
		"CRT2 if CRT2 type is VGA. (default: 0, use same rate as CRT1)\n");

static int __init xgifb_init_module(void)
{
	printk("\nXGIfb_init_module");
	if (mode)
		XGIfb_search_mode(mode);
	else if (vesa != -1)
		XGIfb_search_vesamode(vesa);

	return xgifb_init();
}

static void __exit xgifb_remove_module(void)
{
	pci_unregister_driver(&xgifb_driver);
	printk(KERN_DEBUG "xgifb: Module unloaded\n");
}

module_init(xgifb_init_module);
module_exit(xgifb_remove_module);

#endif	/*  /MODULE  */<|MERGE_RESOLUTION|>--- conflicted
+++ resolved
@@ -43,10 +43,7 @@
 #include "XGI_main.h"
 #include "vb_init.h"
 #include "vb_util.h"
-<<<<<<< HEAD
-=======
 #include "vb_setmode.h"
->>>>>>> d762f438
 
 #define Index_CR_GPIO_Reg1 0x48
 #define Index_CR_GPIO_Reg2 0x49
@@ -55,8 +52,6 @@
 #define GPIOG_EN    (1<<6)
 #define GPIOG_WRITE (1<<6)
 #define GPIOG_READ  (1<<1)
-
-#define XGIFB_ROM_SIZE	65536
 
 #define XGIFB_ROM_SIZE	65536
 
@@ -1357,12 +1352,8 @@
 			break;
 		default:
 			xgi_video_info.video_cmap_len = 16;
-<<<<<<< HEAD
-			printk(KERN_ERR "XGIfb: Unsupported depth %d", xgi_video_info.video_bpp);
-=======
 			printk(KERN_ERR "XGIfb: Unsupported depth %d",
 			       xgi_video_info.video_bpp);
->>>>>>> d762f438
 			break;
 		}
 	}
@@ -1739,9 +1730,6 @@
 	return 0;
 }
 
-<<<<<<< HEAD
-/* ----------- FBDev related routines for all series ---------- */
-=======
 static struct fb_ops XGIfb_ops = {
 	.owner = THIS_MODULE,
 	.fb_open = XGIfb_open,
@@ -1762,7 +1750,6 @@
 /* ---------------- Chip generation dependent routines ---------------- */
 
 /* for XGI 315/550/650/740/330 */
->>>>>>> d762f438
 
 static int XGIfb_get_dram_size(void)
 {
@@ -1774,63 +1761,7 @@
 	if (xgi_video_info.chip == XG27)
 		xgifb_reg_set(XGISR, IND_XGI_DRAM_SIZE, 0x51);
 
-<<<<<<< HEAD
-	fix->type = video_type;
-	fix->type_aux = 0;
-	if (xgi_video_info.video_bpp == 8)
-		fix->visual = FB_VISUAL_PSEUDOCOLOR;
-	else
-		fix->visual = FB_VISUAL_DIRECTCOLOR;
-	fix->xpanstep = 0;
-#ifdef XGIFB_PAN
-	if (XGIfb_ypan)
-		fix->ypanstep = 1;
-#endif
-	fix->ywrapstep = 0;
-	fix->line_length = xgi_video_info.video_linelength;
-	fix->mmio_start = xgi_video_info.mmio_base;
-	fix->mmio_len = xgi_video_info.mmio_size;
-	fix->accel = FB_ACCEL_XGI_XABRE;
-
-	DEBUGPRN("end of get_fix");
-	return 0;
-}
-
-static struct fb_ops XGIfb_ops = {
-	.owner = THIS_MODULE,
-	.fb_open = XGIfb_open,
-	.fb_release = XGIfb_release,
-	.fb_check_var = XGIfb_check_var,
-	.fb_set_par = XGIfb_set_par,
-	.fb_setcolreg = XGIfb_setcolreg,
-#ifdef XGIFB_PAN
-	.fb_pan_display = XGIfb_pan_display,
-#endif
-	.fb_blank = XGIfb_blank,
-	.fb_fillrect = cfb_fillrect,
-	.fb_copyarea = cfb_copyarea,
-	.fb_imageblit = cfb_imageblit,
-	/* .fb_mmap = XGIfb_mmap, */
-};
-
-/* ---------------- Chip generation dependent routines ---------------- */
-
-/* for XGI 315/550/650/740/330 */
-
-static int XGIfb_get_dram_size(void)
-{
-
-	u8 ChannelNum, tmp;
-	u8 reg = 0;
-
-	/* xorg driver sets 32MB * 1 channel */
-	if (xgi_video_info.chip == XG27)
-		outXGIIDXREG(XGISR, IND_XGI_DRAM_SIZE, 0x51);
-
-	inXGIIDXREG(XGISR, IND_XGI_DRAM_SIZE, reg);
-=======
 	reg = xgifb_reg_get(XGISR, IND_XGI_DRAM_SIZE);
->>>>>>> d762f438
 	switch ((reg & XGI_DRAM_SIZE_MASK) >> 4) {
 	case XGI_DRAM_SIZE_1MB:
 		xgi_video_info.video_size = 0x100000;
@@ -1888,7 +1819,6 @@
 		else
 			ChannelNum = 1;
 		break;
-<<<<<<< HEAD
 
 	case XG40:
 	default:
@@ -1906,303 +1836,11 @@
 	/* xgi_video_info.video_size = 0x200000; */ /* 1024x768x16 */
 	/* xgi_video_info.video_size = 0x1000000; */ /* benchmark */
 
-	printk("XGIfb: SR14=%x DramSzie %x ChannelNum %x\n", reg,
-			xgi_video_info.video_size, ChannelNum);
-	return 0;
-
-}
-
-static void XGIfb_detect_VB(void)
-{
-	u8 cr32, temp = 0;
-
-	xgi_video_info.TV_plug = xgi_video_info.TV_type = 0;
-
-	switch (xgi_video_info.hasVB) {
-	case HASVB_LVDS_CHRONTEL:
-	case HASVB_CHRONTEL:
-		break;
-	case HASVB_301:
-	case HASVB_302:
-		/* XGI_Sense30x(); */ /* Yi-Lin TV Sense? */
-		break;
-	}
-
-	inXGIIDXREG(XGICR, IND_XGI_SCRATCH_REG_CR32, cr32);
-
-	if ((cr32 & XGI_CRT1) && !XGIfb_crt1off)
-		XGIfb_crt1off = 0;
-	else {
-		if (cr32 & 0x5F)
-			XGIfb_crt1off = 1;
-		else
-			XGIfb_crt1off = 0;
-	}
-
-	if (XGIfb_crt2type != -1)
-		/* TW: Override with option */
-		xgi_video_info.disp_state = XGIfb_crt2type;
-	else if (cr32 & XGI_VB_TV)
-		xgi_video_info.disp_state = DISPTYPE_TV;
-	else if (cr32 & XGI_VB_LCD)
-		xgi_video_info.disp_state = DISPTYPE_LCD;
-	else if (cr32 & XGI_VB_CRT2)
-		xgi_video_info.disp_state = DISPTYPE_CRT2;
-	else
-		xgi_video_info.disp_state = 0;
-
-	if (XGIfb_tvplug != -1)
-		/* PR/TW: Override with option */
-		xgi_video_info.TV_plug = XGIfb_tvplug;
-	else if (cr32 & XGI_VB_HIVISION) {
-		xgi_video_info.TV_type = TVMODE_HIVISION;
-		xgi_video_info.TV_plug = TVPLUG_SVIDEO;
-	} else if (cr32 & XGI_VB_SVIDEO)
-		xgi_video_info.TV_plug = TVPLUG_SVIDEO;
-	else if (cr32 & XGI_VB_COMPOSITE)
-		xgi_video_info.TV_plug = TVPLUG_COMPOSITE;
-	else if (cr32 & XGI_VB_SCART)
-		xgi_video_info.TV_plug = TVPLUG_SCART;
-
-	if (xgi_video_info.TV_type == 0) {
-		inXGIIDXREG(XGICR, 0x38, temp);
-		if (temp & 0x10)
-			xgi_video_info.TV_type = TVMODE_PAL;
-		else
-			xgi_video_info.TV_type = TVMODE_NTSC;
-	}
-
-	/* TW: Copy forceCRT1 option to CRT1off if option is given */
-	if (XGIfb_forcecrt1 != -1) {
-		if (XGIfb_forcecrt1)
-			XGIfb_crt1off = 0;
-		else
-			XGIfb_crt1off = 1;
-	}
-}
-
-static void XGIfb_get_VB_type(void)
-{
-	u8 reg;
-
-	if (!XGIfb_has_VB()) {
-		inXGIIDXREG(XGICR, IND_XGI_SCRATCH_REG_CR37, reg);
-		switch ((reg & XGI_EXTERNAL_CHIP_MASK) >> 1) {
-		case XGI310_EXTERNAL_CHIP_LVDS:
-			xgi_video_info.hasVB = HASVB_LVDS;
-			break;
-		case XGI310_EXTERNAL_CHIP_LVDS_CHRONTEL:
-			xgi_video_info.hasVB = HASVB_LVDS_CHRONTEL;
-			break;
-		default:
-			break;
-		}
-	}
-}
-
-static int XGIfb_has_VB(void)
-{
-	u8 vb_chipid;
-
-	inXGIIDXREG(XGIPART4, 0x00, vb_chipid);
-	switch (vb_chipid) {
-	case 0x01:
-		xgi_video_info.hasVB = HASVB_301;
-		break;
-	case 0x02:
-		xgi_video_info.hasVB = HASVB_302;
-		break;
-	default:
-		xgi_video_info.hasVB = HASVB_NONE;
-		return 0;
-	}
-	return 1;
-}
-
-/* ------------------ Sensing routines ------------------ */
-
-/* TW: Determine and detect attached devices on XGI30x */
-int XGIDoSense(int tempbl, int tempbh, int tempcl, int tempch)
-{
-	int temp, i;
-
-	outXGIIDXREG(XGIPART4, 0x11, tempbl);
-	temp = tempbh | tempcl;
-	setXGIIDXREG(XGIPART4, 0x10, 0xe0, temp);
-	for (i = 0; i < 10; i++)
-		XGI_LongWait(&XGI_Pr);
-	tempch &= 0x7f;
-	inXGIIDXREG(XGIPART4, 0x03, temp);
-	temp ^= 0x0e;
-	temp &= tempch;
-	return temp;
-}
-
-void XGI_Sense30x(void)
-{
-	u8 backupP4_0d;
-	u8 testsvhs_tempbl, testsvhs_tempbh;
-	u8 testsvhs_tempcl, testsvhs_tempch;
-	u8 testcvbs_tempbl, testcvbs_tempbh;
-	u8 testcvbs_tempcl, testcvbs_tempch;
-	u8 testvga2_tempbl, testvga2_tempbh;
-	u8 testvga2_tempcl, testvga2_tempch;
-	int myflag, result;
-
-	inXGIIDXREG(XGIPART4, 0x0d, backupP4_0d);
-	outXGIIDXREG(XGIPART4, 0x0d, (backupP4_0d | 0x04));
-
-	testvga2_tempbh = 0x00;
-	testvga2_tempbl = 0xd1;
-	testsvhs_tempbh = 0x00;
-	testsvhs_tempbl = 0xb9;
-	testcvbs_tempbh = 0x00;
-	testcvbs_tempbl = 0xb3;
-	if ((XGIhw_ext.ujVBChipID != VB_CHIP_301) && (XGIhw_ext.ujVBChipID
-			!= VB_CHIP_302)) {
-		testvga2_tempbh = 0x01;
-		testvga2_tempbl = 0x90;
-		testsvhs_tempbh = 0x01;
-		testsvhs_tempbl = 0x6b;
-		testcvbs_tempbh = 0x01;
-		testcvbs_tempbl = 0x74;
-		if (XGIhw_ext.ujVBChipID == VB_CHIP_301LV
-				|| XGIhw_ext.ujVBChipID == VB_CHIP_302LV) {
-			testvga2_tempbh = 0x00;
-			testvga2_tempbl = 0x00;
-			testsvhs_tempbh = 0x02;
-			testsvhs_tempbl = 0x00;
-			testcvbs_tempbh = 0x01;
-			testcvbs_tempbl = 0x00;
-		}
-	}
-	if (XGIhw_ext.ujVBChipID != VB_CHIP_301LV && XGIhw_ext.ujVBChipID
-			!= VB_CHIP_302LV) {
-		inXGIIDXREG(XGIPART4, 0x01, myflag);
-		if (myflag & 0x04) {
-			testvga2_tempbh = 0x00;
-			testvga2_tempbl = 0xfd;
-			testsvhs_tempbh = 0x00;
-			testsvhs_tempbl = 0xdd;
-			testcvbs_tempbh = 0x00;
-			testcvbs_tempbl = 0xee;
-		}
-	}
-	if ((XGIhw_ext.ujVBChipID == VB_CHIP_301LV) || (XGIhw_ext.ujVBChipID
-			== VB_CHIP_302LV)) {
-		testvga2_tempbh = 0x00;
-		testvga2_tempbl = 0x00;
-		testvga2_tempch = 0x00;
-		testvga2_tempcl = 0x00;
-		testsvhs_tempch = 0x04;
-		testsvhs_tempcl = 0x08;
-		testcvbs_tempch = 0x08;
-		testcvbs_tempcl = 0x08;
-	} else {
-		testvga2_tempch = 0x0e;
-		testvga2_tempcl = 0x08;
-		testsvhs_tempch = 0x06;
-		testsvhs_tempcl = 0x04;
-		testcvbs_tempch = 0x08;
-		testcvbs_tempcl = 0x04;
-	}
-
-	if (testvga2_tempch || testvga2_tempcl || testvga2_tempbh
-			|| testvga2_tempbl) {
-		result = XGIDoSense(testvga2_tempbl, testvga2_tempbh,
-				testvga2_tempcl, testvga2_tempch);
-		if (result) {
-			printk(KERN_INFO "XGIfb: Detected secondary VGA connection\n");
-			orXGIIDXREG(XGICR, 0x32, 0x10);
-		}
-	}
-
-	result = XGIDoSense(testsvhs_tempbl, testsvhs_tempbh, testsvhs_tempcl,
-			testsvhs_tempch);
-	if (result) {
-		printk(KERN_INFO "XGIfb: Detected TV connected to SVHS output\n");
-		/* TW: So we can be sure that there IS a SVHS output */
-		xgi_video_info.TV_plug = TVPLUG_SVIDEO;
-		orXGIIDXREG(XGICR, 0x32, 0x02);
-	}
-
-	if (!result) {
-		result = XGIDoSense(testcvbs_tempbl, testcvbs_tempbh,
-				testcvbs_tempcl, testcvbs_tempch);
-		if (result) {
-			printk(KERN_INFO "XGIfb: Detected TV connected to CVBS output\n");
-			/* TW: So we can be sure that there IS a CVBS output */
-			xgi_video_info.TV_plug = TVPLUG_COMPOSITE;
-			orXGIIDXREG(XGICR, 0x32, 0x01);
-		}
-	}
-	XGIDoSense(0, 0, 0, 0);
-
-	outXGIIDXREG(XGIPART4, 0x0d, backupP4_0d);
-}
-
-/* --------------------- SetMode routines ------------------------- */
-
-static void XGIfb_pre_setmode(void)
-{
-	u8 cr30 = 0, cr31 = 0;
-
-	inXGIIDXREG(XGICR, 0x31, cr31);
-	cr31 &= ~0x60;
-
-	switch (xgi_video_info.disp_state & DISPTYPE_DISP2) {
-	case DISPTYPE_CRT2:
-		cr30 = (XGI_VB_OUTPUT_CRT2 | XGI_SIMULTANEOUS_VIEW_ENABLE);
-		cr31 |= XGI_DRIVER_MODE;
-		break;
-	case DISPTYPE_LCD:
-		cr30 = (XGI_VB_OUTPUT_LCD | XGI_SIMULTANEOUS_VIEW_ENABLE);
-		cr31 |= XGI_DRIVER_MODE;
-		break;
-	case DISPTYPE_TV:
-		if (xgi_video_info.TV_type == TVMODE_HIVISION)
-			cr30 = (XGI_VB_OUTPUT_HIVISION
-					| XGI_SIMULTANEOUS_VIEW_ENABLE);
-		else if (xgi_video_info.TV_plug == TVPLUG_SVIDEO)
-			cr30 = (XGI_VB_OUTPUT_SVIDEO
-					| XGI_SIMULTANEOUS_VIEW_ENABLE);
-		else if (xgi_video_info.TV_plug == TVPLUG_COMPOSITE)
-			cr30 = (XGI_VB_OUTPUT_COMPOSITE
-					| XGI_SIMULTANEOUS_VIEW_ENABLE);
-		else if (xgi_video_info.TV_plug == TVPLUG_SCART)
-			cr30 = (XGI_VB_OUTPUT_SCART
-					| XGI_SIMULTANEOUS_VIEW_ENABLE);
-		cr31 |= XGI_DRIVER_MODE;
-=======
->>>>>>> d762f438
-
-	case XG40:
-	default:
-		if (tmp == 2)
-			ChannelNum = 2;
-		else if (tmp == 3)
-			ChannelNum = 3;
-		else
-			ChannelNum = 1;
-		break;
-	}
-
-<<<<<<< HEAD
-	outXGIIDXREG(XGICR, IND_XGI_SCRATCH_REG_CR30, cr30);
-	outXGIIDXREG(XGICR, IND_XGI_SCRATCH_REG_CR31, cr31);
-	outXGIIDXREG(XGICR, IND_XGI_SCRATCH_REG_CR33, (XGIfb_rate_idx & 0x0F));
-=======
-	xgi_video_info.video_size = xgi_video_info.video_size * ChannelNum;
-	/* PLiad fixed for benchmarking and fb set */
-	/* xgi_video_info.video_size = 0x200000; */ /* 1024x768x16 */
-	/* xgi_video_info.video_size = 0x1000000; */ /* benchmark */
-
 	printk("XGIfb: SR14=%x DramSzie %x ChannelNum %x\n",
 	       reg,
 	       xgi_video_info.video_size, ChannelNum);
 	return 0;
 
->>>>>>> d762f438
 }
 
 static void XGIfb_detect_VB(void)
@@ -2431,13 +2069,9 @@
 		return -ENOMEM;
 
 	xgi_video_info.chip_id = pdev->device;
-<<<<<<< HEAD
-	pci_read_config_byte(pdev, PCI_REVISION_ID, &xgi_video_info.revision_id);
-=======
 	pci_read_config_byte(pdev,
 			     PCI_REVISION_ID,
 			     &xgi_video_info.revision_id);
->>>>>>> d762f438
 	XGIhw_ext.jChipRevision = xgi_video_info.revision_id;
 
 	xgi_video_info.pcibus = pdev->bus->number;
@@ -2590,11 +2224,7 @@
 					int m;
 					for (m = 0; m < sizeof(XGI21_LCDCapList)/sizeof(struct XGI21_LVDSCapStruct); m++) {
 						if ((XGI21_LCDCapList[m].LVDSHDE == XGIbios_mode[xgifb_mode_idx].xres) &&
-<<<<<<< HEAD
-								(XGI21_LCDCapList[m].LVDSVDE == XGIbios_mode[xgifb_mode_idx].yres)) {
-=======
 						    (XGI21_LCDCapList[m].LVDSVDE == XGIbios_mode[xgifb_mode_idx].yres)) {
->>>>>>> d762f438
 							xgifb_reg_set(XGI_Pr.P3d4, 0x36, m);
 						}
 					}

#
# Makefile for the linux kernel.
#

# Common support
obj-y := id.o io.o control.o mux.o devices.o serial.o gpmc.o timer.o pm.o \
<<<<<<< HEAD
	 common.o gpio.o dma.o wd_timer.o display.o i2c.o hdq1w.o omap_hwmod.o \
	 omap_device.o
=======
	 common.o gpio.o dma.o wd_timer.o display.o i2c.o hdq1w.o
>>>>>>> 2bb2a5d3

omap-2-3-common				= irq.o
hwmod-common				= omap_hwmod.o \
					  omap_hwmod_common_data.o
clock-common				= clock.o clock_common_data.o \
					  clkt_dpll.o clkt_clksel.o
secure-common				= omap-smc.o omap-secure.o

obj-$(CONFIG_ARCH_OMAP2) += $(omap-2-3-common) $(hwmod-common)
obj-$(CONFIG_ARCH_OMAP3) += $(omap-2-3-common) $(hwmod-common) $(secure-common)
obj-$(CONFIG_ARCH_OMAP4) += prm44xx.o $(hwmod-common) $(secure-common)
obj-$(CONFIG_SOC_AM33XX) += irq.o $(hwmod-common)
obj-$(CONFIG_SOC_OMAP5)	 += prm44xx.o $(hwmod-common) $(secure-common)

ifneq ($(CONFIG_SND_OMAP_SOC_MCBSP),)
obj-y += mcbsp.o
endif

obj-$(CONFIG_TWL4030_CORE) += omap_twl.o
obj-$(CONFIG_SOC_HAS_OMAP2_SDRC)	+= sdrc.o

# SMP support ONLY available for OMAP4

obj-$(CONFIG_SMP)			+= omap-smp.o omap-headsmp.o
obj-$(CONFIG_HOTPLUG_CPU)		+= omap-hotplug.o
omap-4-5-common				=  omap4-common.o omap-wakeupgen.o \
					   sleep44xx.o
obj-$(CONFIG_ARCH_OMAP4)		+= $(omap-4-5-common)
obj-$(CONFIG_SOC_OMAP5)			+= $(omap-4-5-common)

plus_sec := $(call as-instr,.arch_extension sec,+sec)
AFLAGS_omap-headsmp.o			:=-Wa,-march=armv7-a$(plus_sec)
AFLAGS_omap-smc.o			:=-Wa,-march=armv7-a$(plus_sec)
AFLAGS_sleep44xx.o			:=-Wa,-march=armv7-a$(plus_sec)

# Functions loaded to SRAM
obj-$(CONFIG_SOC_OMAP2420)		+= sram242x.o
obj-$(CONFIG_SOC_OMAP2430)		+= sram243x.o
obj-$(CONFIG_ARCH_OMAP3)		+= sram34xx.o

AFLAGS_sram242x.o			:=-Wa,-march=armv6
AFLAGS_sram243x.o			:=-Wa,-march=armv6
AFLAGS_sram34xx.o			:=-Wa,-march=armv7-a

# Pin multiplexing
obj-$(CONFIG_SOC_OMAP2420)		+= mux2420.o
obj-$(CONFIG_SOC_OMAP2430)		+= mux2430.o
obj-$(CONFIG_ARCH_OMAP3)		+= mux34xx.o
obj-$(CONFIG_ARCH_OMAP4)		+= mux44xx.o

# SMS/SDRC
obj-$(CONFIG_ARCH_OMAP2)		+= sdrc2xxx.o
# obj-$(CONFIG_ARCH_OMAP3)		+= sdrc3xxx.o

# OPP table initialization
ifeq ($(CONFIG_PM_OPP),y)
obj-y					+= opp.o
obj-$(CONFIG_ARCH_OMAP3)		+= opp3xxx_data.o
obj-$(CONFIG_ARCH_OMAP4)		+= opp4xxx_data.o
endif

# Power Management
ifeq ($(CONFIG_PM),y)
obj-$(CONFIG_ARCH_OMAP2)		+= pm24xx.o
obj-$(CONFIG_ARCH_OMAP2)		+= sleep24xx.o
obj-$(CONFIG_ARCH_OMAP3)		+= pm34xx.o sleep34xx.o
obj-$(CONFIG_ARCH_OMAP4)		+= pm44xx.o omap-mpuss-lowpower.o
obj-$(CONFIG_SOC_OMAP5)			+= omap-mpuss-lowpower.o
obj-$(CONFIG_PM_DEBUG)			+= pm-debug.o

obj-$(CONFIG_POWER_AVS_OMAP)		+= sr_device.o
obj-$(CONFIG_POWER_AVS_OMAP_CLASS3)    += smartreflex-class3.o

AFLAGS_sleep24xx.o			:=-Wa,-march=armv6
AFLAGS_sleep34xx.o			:=-Wa,-march=armv7-a$(plus_sec)

ifeq ($(CONFIG_PM_VERBOSE),y)
CFLAGS_pm_bus.o				+= -DDEBUG
endif

endif

ifeq ($(CONFIG_CPU_IDLE),y)
obj-$(CONFIG_ARCH_OMAP3)                += cpuidle34xx.o
obj-$(CONFIG_ARCH_OMAP4)                += cpuidle44xx.o
endif

# PRCM
obj-y					+= prcm.o prm_common.o cm_common.o
obj-$(CONFIG_ARCH_OMAP2)		+= prm2xxx_3xxx.o prm2xxx.o cm2xxx.o
obj-$(CONFIG_ARCH_OMAP3)		+= prm2xxx_3xxx.o prm3xxx.o cm3xxx.o
obj-$(CONFIG_ARCH_OMAP3)		+= vc3xxx_data.o vp3xxx_data.o
obj-$(CONFIG_SOC_AM33XX)		+= prm33xx.o cm33xx.o
omap-prcm-4-5-common			=  cminst44xx.o cm44xx.o prm44xx.o \
					   prcm_mpu44xx.o prminst44xx.o \
					   vc44xx_data.o vp44xx_data.o
obj-$(CONFIG_ARCH_OMAP4)		+= $(omap-prcm-4-5-common)
obj-$(CONFIG_SOC_OMAP5)			+= $(omap-prcm-4-5-common)

# OMAP voltage domains
voltagedomain-common			:= voltage.o vc.o vp.o
obj-$(CONFIG_ARCH_OMAP2)		+= $(voltagedomain-common)
obj-$(CONFIG_ARCH_OMAP2)		+= voltagedomains2xxx_data.o
obj-$(CONFIG_ARCH_OMAP3)		+= $(voltagedomain-common)
obj-$(CONFIG_ARCH_OMAP3)		+= voltagedomains3xxx_data.o
obj-$(CONFIG_ARCH_OMAP4)		+= $(voltagedomain-common)
obj-$(CONFIG_ARCH_OMAP4)		+= voltagedomains44xx_data.o
obj-$(CONFIG_SOC_AM33XX)		+= $(voltagedomain-common)
obj-$(CONFIG_SOC_AM33XX)                += voltagedomains33xx_data.o
obj-$(CONFIG_SOC_OMAP5)			+= $(voltagedomain-common)

# OMAP powerdomain framework
powerdomain-common			+= powerdomain.o powerdomain-common.o
obj-$(CONFIG_ARCH_OMAP2)		+= $(powerdomain-common)
obj-$(CONFIG_ARCH_OMAP2)		+= powerdomains2xxx_data.o
obj-$(CONFIG_ARCH_OMAP2)		+= powerdomains2xxx_3xxx_data.o
obj-$(CONFIG_ARCH_OMAP3)		+= $(powerdomain-common)
obj-$(CONFIG_ARCH_OMAP3)		+= powerdomains3xxx_data.o
obj-$(CONFIG_ARCH_OMAP3)		+= powerdomains2xxx_3xxx_data.o
obj-$(CONFIG_ARCH_OMAP4)		+= $(powerdomain-common)
obj-$(CONFIG_ARCH_OMAP4)		+= powerdomains44xx_data.o
obj-$(CONFIG_SOC_AM33XX)		+= $(powerdomain-common)
obj-$(CONFIG_SOC_AM33XX)		+= powerdomains33xx_data.o
obj-$(CONFIG_SOC_OMAP5)			+= $(powerdomain-common)

# PRCM clockdomain control
clockdomain-common			+= clockdomain.o
obj-$(CONFIG_ARCH_OMAP2)		+= $(clockdomain-common)
obj-$(CONFIG_ARCH_OMAP2)		+= clockdomains2xxx_3xxx_data.o
obj-$(CONFIG_SOC_OMAP2420)		+= clockdomains2420_data.o
obj-$(CONFIG_SOC_OMAP2430)		+= clockdomains2430_data.o
obj-$(CONFIG_ARCH_OMAP3)		+= $(clockdomain-common)
obj-$(CONFIG_ARCH_OMAP3)		+= clockdomains2xxx_3xxx_data.o
obj-$(CONFIG_ARCH_OMAP3)		+= clockdomains3xxx_data.o
obj-$(CONFIG_ARCH_OMAP4)		+= $(clockdomain-common)
obj-$(CONFIG_ARCH_OMAP4)		+= clockdomains44xx_data.o
obj-$(CONFIG_SOC_AM33XX)		+= $(clockdomain-common)
obj-$(CONFIG_SOC_AM33XX)		+= clockdomains33xx_data.o
obj-$(CONFIG_SOC_OMAP5)			+= $(clockdomain-common)

# Clock framework
obj-$(CONFIG_ARCH_OMAP2)		+= $(clock-common) clock2xxx.o
obj-$(CONFIG_ARCH_OMAP2)		+= clkt2xxx_sys.o
obj-$(CONFIG_ARCH_OMAP2)		+= clkt2xxx_dpllcore.o
obj-$(CONFIG_ARCH_OMAP2)		+= clkt2xxx_virt_prcm_set.o
obj-$(CONFIG_ARCH_OMAP2)		+= clkt2xxx_apll.o clkt2xxx_osc.o
obj-$(CONFIG_ARCH_OMAP2)		+= clkt2xxx_dpll.o clkt_iclk.o
obj-$(CONFIG_SOC_OMAP2420)		+= clock2420_data.o
obj-$(CONFIG_SOC_OMAP2430)		+= clock2430.o clock2430_data.o
obj-$(CONFIG_ARCH_OMAP3)		+= $(clock-common) clock3xxx.o
obj-$(CONFIG_ARCH_OMAP3)		+= clock34xx.o clkt34xx_dpll3m2.o
obj-$(CONFIG_ARCH_OMAP3)		+= clock3517.o clock36xx.o
obj-$(CONFIG_ARCH_OMAP3)		+= dpll3xxx.o clock3xxx_data.o
obj-$(CONFIG_ARCH_OMAP3)		+= clkt_iclk.o
obj-$(CONFIG_ARCH_OMAP4)		+= $(clock-common) clock44xx_data.o
obj-$(CONFIG_ARCH_OMAP4)		+= dpll3xxx.o dpll44xx.o
obj-$(CONFIG_SOC_AM33XX)		+= $(clock-common) dpll3xxx.o
obj-$(CONFIG_SOC_AM33XX)		+= clock33xx_data.o
obj-$(CONFIG_SOC_OMAP5)			+= $(clock-common)
obj-$(CONFIG_SOC_OMAP5)			+= dpll3xxx.o dpll44xx.o

# OMAP2 clock rate set data (old "OPP" data)
obj-$(CONFIG_SOC_OMAP2420)		+= opp2420_data.o
obj-$(CONFIG_SOC_OMAP2430)		+= opp2430_data.o

# hwmod data
obj-$(CONFIG_SOC_OMAP2420)		+= omap_hwmod_2xxx_ipblock_data.o
obj-$(CONFIG_SOC_OMAP2420)		+= omap_hwmod_2xxx_3xxx_ipblock_data.o
obj-$(CONFIG_SOC_OMAP2420)		+= omap_hwmod_2xxx_interconnect_data.o
obj-$(CONFIG_SOC_OMAP2420)		+= omap_hwmod_2xxx_3xxx_interconnect_data.o
obj-$(CONFIG_SOC_OMAP2420)		+= omap_hwmod_2420_data.o
obj-$(CONFIG_SOC_OMAP2430)		+= omap_hwmod_2xxx_ipblock_data.o
obj-$(CONFIG_SOC_OMAP2430)		+= omap_hwmod_2xxx_3xxx_ipblock_data.o
obj-$(CONFIG_SOC_OMAP2430)		+= omap_hwmod_2xxx_interconnect_data.o
obj-$(CONFIG_SOC_OMAP2430)		+= omap_hwmod_2xxx_3xxx_interconnect_data.o
obj-$(CONFIG_SOC_OMAP2430)		+= omap_hwmod_2430_data.o
obj-$(CONFIG_ARCH_OMAP3)		+= omap_hwmod_2xxx_3xxx_ipblock_data.o
obj-$(CONFIG_ARCH_OMAP3)		+= omap_hwmod_2xxx_3xxx_interconnect_data.o
obj-$(CONFIG_ARCH_OMAP3)		+= omap_hwmod_3xxx_data.o
obj-$(CONFIG_SOC_AM33XX)		+= omap_hwmod_33xx_data.o
obj-$(CONFIG_ARCH_OMAP4)		+= omap_hwmod_44xx_data.o

# EMU peripherals
obj-$(CONFIG_OMAP3_EMU)			+= emu.o
obj-$(CONFIG_HW_PERF_EVENTS)		+= pmu.o

obj-$(CONFIG_OMAP_MBOX_FWK)		+= mailbox_mach.o
mailbox_mach-objs			:= mailbox.o

obj-$(CONFIG_OMAP_IOMMU)		+= iommu2.o

iommu-$(CONFIG_OMAP_IOMMU)		:= omap-iommu.o
obj-y					+= $(iommu-m) $(iommu-y)

ifneq ($(CONFIG_TIDSPBRIDGE),)
obj-y					+= dsp.o
endif

# OMAP2420 MSDI controller integration support ("MMC")
obj-$(CONFIG_SOC_OMAP2420)		+= msdi.o

ifneq ($(CONFIG_DRM_OMAP),)
obj-y					+= drm.o
endif

# Specific board support
obj-$(CONFIG_MACH_OMAP_GENERIC)		+= board-generic.o
obj-$(CONFIG_MACH_OMAP_H4)		+= board-h4.o
obj-$(CONFIG_MACH_OMAP_2430SDP)		+= board-2430sdp.o
obj-$(CONFIG_MACH_OMAP_APOLLON)		+= board-apollon.o
obj-$(CONFIG_MACH_OMAP3_BEAGLE)		+= board-omap3beagle.o
obj-$(CONFIG_MACH_DEVKIT8000)     	+= board-devkit8000.o
obj-$(CONFIG_MACH_OMAP_LDP)		+= board-ldp.o
obj-$(CONFIG_MACH_OMAP3530_LV_SOM)      += board-omap3logic.o
obj-$(CONFIG_MACH_OMAP3_TORPEDO)        += board-omap3logic.o
obj-$(CONFIG_MACH_ENCORE)		+= board-omap3encore.o
obj-$(CONFIG_MACH_OVERO)		+= board-overo.o
obj-$(CONFIG_MACH_OMAP3EVM)		+= board-omap3evm.o
obj-$(CONFIG_MACH_OMAP3_PANDORA)	+= board-omap3pandora.o
obj-$(CONFIG_MACH_OMAP_3430SDP)		+= board-3430sdp.o
obj-$(CONFIG_MACH_NOKIA_N8X0)		+= board-n8x0.o
obj-$(CONFIG_MACH_NOKIA_RM680)		+= board-rm680.o sdram-nokia.o
obj-$(CONFIG_MACH_NOKIA_RX51)		+= board-rx51.o sdram-nokia.o
obj-$(CONFIG_MACH_NOKIA_RX51)		+= board-rx51-peripherals.o
obj-$(CONFIG_MACH_NOKIA_RX51)		+= board-rx51-video.o
obj-$(CONFIG_MACH_OMAP_ZOOM2)		+= board-zoom.o board-zoom-peripherals.o
obj-$(CONFIG_MACH_OMAP_ZOOM2)		+= board-zoom-display.o
obj-$(CONFIG_MACH_OMAP_ZOOM2)		+= board-zoom-debugboard.o
obj-$(CONFIG_MACH_OMAP_ZOOM3)		+= board-zoom.o board-zoom-peripherals.o
obj-$(CONFIG_MACH_OMAP_ZOOM3)		+= board-zoom-display.o
obj-$(CONFIG_MACH_OMAP_ZOOM3)		+= board-zoom-debugboard.o
obj-$(CONFIG_MACH_OMAP_3630SDP)		+= board-3630sdp.o
obj-$(CONFIG_MACH_OMAP_3630SDP)		+= board-zoom-peripherals.o
obj-$(CONFIG_MACH_OMAP_3630SDP)		+= board-zoom-display.o
obj-$(CONFIG_MACH_CM_T35)		+= board-cm-t35.o
obj-$(CONFIG_MACH_CM_T3517)		+= board-cm-t3517.o
obj-$(CONFIG_MACH_IGEP0020)		+= board-igep0020.o
obj-$(CONFIG_MACH_TOUCHBOOK)		+= board-omap3touchbook.o
obj-$(CONFIG_MACH_OMAP_4430SDP)		+= board-4430sdp.o
obj-$(CONFIG_MACH_OMAP4_PANDA)		+= board-omap4panda.o

obj-$(CONFIG_MACH_PCM049)		+= board-omap4pcm049.o

obj-$(CONFIG_MACH_OMAP3517EVM)		+= board-am3517evm.o

obj-$(CONFIG_MACH_CRANEBOARD)		+= board-am3517crane.o

obj-$(CONFIG_MACH_SBC3530)		+= board-omap3stalker.o
obj-$(CONFIG_MACH_TI8168EVM)		+= board-ti8168evm.o
obj-$(CONFIG_MACH_TI8148EVM)		+= board-ti8168evm.o

# Platform specific device init code

omap-flash-$(CONFIG_MTD_NAND_OMAP2)	:= board-flash.o
omap-flash-$(CONFIG_MTD_ONENAND_OMAP2)	:= board-flash.o
obj-y					+= $(omap-flash-y) $(omap-flash-m)

omap-hsmmc-$(CONFIG_MMC_OMAP_HS)	:= hsmmc.o
obj-y					+= $(omap-hsmmc-m) $(omap-hsmmc-y)

obj-y					+= usb-musb.o
obj-y					+= omap_phy_internal.o

obj-$(CONFIG_MACH_OMAP2_TUSB6010)	+= usb-tusb6010.o
obj-y					+= usb-host.o

onenand-$(CONFIG_MTD_ONENAND_OMAP2)	:= gpmc-onenand.o
obj-y					+= $(onenand-m) $(onenand-y)

nand-$(CONFIG_MTD_NAND_OMAP2)		:= gpmc-nand.o
obj-y					+= $(nand-m) $(nand-y)

smc91x-$(CONFIG_SMC91X)			:= gpmc-smc91x.o
obj-y					+= $(smc91x-m) $(smc91x-y)

smsc911x-$(CONFIG_SMSC911X)		:= gpmc-smsc911x.o
obj-y					+= $(smsc911x-m) $(smsc911x-y)
ifneq ($(CONFIG_HWSPINLOCK_OMAP),)
obj-y					+= hwspinlock.o
endif

emac-$(CONFIG_TI_DAVINCI_EMAC)		:= am35xx-emac.o
obj-y					+= $(emac-m) $(emac-y)

obj-y					+= common-board-devices.o twl-common.o<|MERGE_RESOLUTION|>--- conflicted
+++ resolved
@@ -4,12 +4,8 @@
 
 # Common support
 obj-y := id.o io.o control.o mux.o devices.o serial.o gpmc.o timer.o pm.o \
-<<<<<<< HEAD
 	 common.o gpio.o dma.o wd_timer.o display.o i2c.o hdq1w.o omap_hwmod.o \
 	 omap_device.o
-=======
-	 common.o gpio.o dma.o wd_timer.o display.o i2c.o hdq1w.o
->>>>>>> 2bb2a5d3
 
 omap-2-3-common				= irq.o
 hwmod-common				= omap_hwmod.o \

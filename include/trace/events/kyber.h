/* SPDX-License-Identifier: GPL-2.0 */
#undef TRACE_SYSTEM
#define TRACE_SYSTEM kyber

#if !defined(_TRACE_KYBER_H) || defined(TRACE_HEADER_MULTI_READ)
#define _TRACE_KYBER_H

#include <linux/blkdev.h>
#include <linux/tracepoint.h>

#define DOMAIN_LEN		16
#define LATENCY_TYPE_LEN	8

TRACE_EVENT(kyber_latency,

	TP_PROTO(dev_t dev, const char *domain, const char *type,
		 unsigned int percentile, unsigned int numerator,
		 unsigned int denominator, unsigned int samples),

	TP_ARGS(dev, domain, type, percentile, numerator, denominator, samples),

	TP_STRUCT__entry(
		__field(	dev_t,	dev				)
		__array(	char,	domain,	DOMAIN_LEN		)
		__array(	char,	type,	LATENCY_TYPE_LEN	)
		__field(	u8,	percentile			)
		__field(	u8,	numerator			)
		__field(	u8,	denominator			)
		__field(	unsigned int,	samples			)
	),

	TP_fast_assign(
<<<<<<< HEAD
		__entry->dev		= disk_devt(q->disk);
=======
		__entry->dev		= dev;
>>>>>>> 318a54c0
		strlcpy(__entry->domain, domain, sizeof(__entry->domain));
		strlcpy(__entry->type, type, sizeof(__entry->type));
		__entry->percentile	= percentile;
		__entry->numerator	= numerator;
		__entry->denominator	= denominator;
		__entry->samples	= samples;
	),

	TP_printk("%d,%d %s %s p%u %u/%u samples=%u",
		  MAJOR(__entry->dev), MINOR(__entry->dev), __entry->domain,
		  __entry->type, __entry->percentile, __entry->numerator,
		  __entry->denominator, __entry->samples)
);

TRACE_EVENT(kyber_adjust,

	TP_PROTO(dev_t dev, const char *domain, unsigned int depth),

	TP_ARGS(dev, domain, depth),

	TP_STRUCT__entry(
		__field(	dev_t,	dev			)
		__array(	char,	domain,	DOMAIN_LEN	)
		__field(	unsigned int,	depth		)
	),

	TP_fast_assign(
<<<<<<< HEAD
		__entry->dev		= disk_devt(q->disk);
=======
		__entry->dev		= dev;
>>>>>>> 318a54c0
		strlcpy(__entry->domain, domain, sizeof(__entry->domain));
		__entry->depth		= depth;
	),

	TP_printk("%d,%d %s %u",
		  MAJOR(__entry->dev), MINOR(__entry->dev), __entry->domain,
		  __entry->depth)
);

TRACE_EVENT(kyber_throttled,

	TP_PROTO(dev_t dev, const char *domain),

	TP_ARGS(dev, domain),

	TP_STRUCT__entry(
		__field(	dev_t,	dev			)
		__array(	char,	domain,	DOMAIN_LEN	)
	),

	TP_fast_assign(
<<<<<<< HEAD
		__entry->dev		= disk_devt(q->disk);
=======
		__entry->dev		= dev;
>>>>>>> 318a54c0
		strlcpy(__entry->domain, domain, sizeof(__entry->domain));
	),

	TP_printk("%d,%d %s", MAJOR(__entry->dev), MINOR(__entry->dev),
		  __entry->domain)
);

#define _TRACE_KYBER_H
#endif /* _TRACE_KYBER_H */

/* This part must be outside protection */
#include <trace/define_trace.h><|MERGE_RESOLUTION|>--- conflicted
+++ resolved
@@ -30,11 +30,7 @@
 	),
 
 	TP_fast_assign(
-<<<<<<< HEAD
-		__entry->dev		= disk_devt(q->disk);
-=======
 		__entry->dev		= dev;
->>>>>>> 318a54c0
 		strlcpy(__entry->domain, domain, sizeof(__entry->domain));
 		strlcpy(__entry->type, type, sizeof(__entry->type));
 		__entry->percentile	= percentile;
@@ -62,11 +58,7 @@
 	),
 
 	TP_fast_assign(
-<<<<<<< HEAD
-		__entry->dev		= disk_devt(q->disk);
-=======
 		__entry->dev		= dev;
->>>>>>> 318a54c0
 		strlcpy(__entry->domain, domain, sizeof(__entry->domain));
 		__entry->depth		= depth;
 	),
@@ -88,11 +80,7 @@
 	),
 
 	TP_fast_assign(
-<<<<<<< HEAD
-		__entry->dev		= disk_devt(q->disk);
-=======
 		__entry->dev		= dev;
->>>>>>> 318a54c0
 		strlcpy(__entry->domain, domain, sizeof(__entry->domain));
 	),
 

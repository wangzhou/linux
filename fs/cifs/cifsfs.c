--- conflicted
+++ resolved
@@ -329,15 +329,10 @@
 }
 
 static void
-<<<<<<< HEAD
-cifs_clear_inode(struct inode *inode)
-{
-=======
 cifs_evict_inode(struct inode *inode)
 {
 	truncate_inode_pages(&inode->i_data, 0);
 	end_writeback(inode);
->>>>>>> 56385a12
 	cifs_fscache_release_inode_cookie(inode);
 }
 
@@ -501,11 +496,7 @@
 	.alloc_inode = cifs_alloc_inode,
 	.destroy_inode = cifs_destroy_inode,
 	.drop_inode	= cifs_drop_inode,
-<<<<<<< HEAD
-	.clear_inode	= cifs_clear_inode,
-=======
 	.evict_inode	= cifs_evict_inode,
->>>>>>> 56385a12
 /*	.delete_inode	= cifs_delete_inode,  */  /* Do not need above
 	function unless later we add lazy close of inodes or unless the
 	kernel forgets to call us with the same number of releases (closes)

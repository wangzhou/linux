--- conflicted
+++ resolved
@@ -258,10 +258,7 @@
 	.fs_flags	= FS_REQUIRES_DEV,
 };
 MODULE_ALIAS_FS("vxfs"); /* makes mount -t vxfs autoload the module */
-<<<<<<< HEAD
-=======
 MODULE_ALIAS("vxfs");
->>>>>>> e4aa937e
 
 static int __init
 vxfs_init(void)

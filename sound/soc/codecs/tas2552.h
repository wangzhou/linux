/*
 * tas2552.h - ALSA SoC Texas Instruments TAS2552 Mono Audio Amplifier
 *
 * Copyright (C) 2014 Texas Instruments Incorporated -  http://www.ti.com
 *
 * Author: Dan Murphy <dmurphy@ti.com>
 *
 * This program is free software; you can redistribute it and/or
 * modify it under the terms of the GNU General Public License
 * version 2 as published by the Free Software Foundation.
 *
 * This program is distributed in the hope that it will be useful, but
 * WITHOUT ANY WARRANTY; without even the implied warranty of
 * MERCHANTABILITY or FITNESS FOR A PARTICULAR PURPOSE.  See the GNU
 * General Public License for more details.
 */

#ifndef __TAS2552_H__
#define __TAS2552_H__

/* Register Address Map */
#define TAS2552_DEVICE_STATUS		0x00
#define TAS2552_CFG_1			0x01
#define TAS2552_CFG_2			0x02
#define TAS2552_CFG_3			0x03
#define TAS2552_DOUT			0x04
#define TAS2552_SER_CTRL_1		0x05
#define TAS2552_SER_CTRL_2		0x06
#define TAS2552_OUTPUT_DATA		0x07
#define TAS2552_PLL_CTRL_1		0x08
#define TAS2552_PLL_CTRL_2		0x09
#define TAS2552_PLL_CTRL_3		0x0a
#define TAS2552_BTIP			0x0b
#define TAS2552_BTS_CTRL		0x0c
#define TAS2552_RESERVED_0D		0x0d
#define TAS2552_LIMIT_RATE_HYS		0x0e
#define TAS2552_LIMIT_RELEASE		0x0f
#define TAS2552_LIMIT_INT_COUNT		0x10
#define TAS2552_PDM_CFG			0x11
#define TAS2552_PGA_GAIN		0x12
#define TAS2552_EDGE_RATE_CTRL		0x13
#define TAS2552_BOOST_APT_CTRL		0x14
#define TAS2552_VER_NUM			0x16
#define TAS2552_VBAT_DATA		0x19
#define TAS2552_MAX_REG			0x20

/* CFG1 Register Masks */
#define TAS2552_DEV_RESET		(1 << 0)
#define TAS2552_SWS			(1 << 1)
#define TAS2552_MUTE			(1 << 2)
#define TAS2552_PLL_SRC_MCLK		(0x0 << 4)
#define TAS2552_PLL_SRC_BCLK		(0x1 << 4)
#define TAS2552_PLL_SRC_IVCLKIN		(0x2 << 4)
#define TAS2552_PLL_SRC_1_8_FIXED 	(0x3 << 4)
#define TAS2552_PLL_SRC_MASK	 	TAS2552_PLL_SRC_1_8_FIXED

/* CFG2 Register Masks */
#define TAS2552_CLASSD_EN		(1 << 7)
#define TAS2552_BOOST_EN		(1 << 6)
#define TAS2552_APT_EN			(1 << 5)
#define TAS2552_PLL_ENABLE		(1 << 3)
#define TAS2552_LIM_EN			(1 << 2)
#define TAS2552_IVSENSE_EN		(1 << 1)

/* CFG3 Register Masks */
#define TAS2552_WCLK_FREQ_8KHZ		(0x0 << 0)
#define TAS2552_WCLK_FREQ_11_12KHZ	(0x1 << 0)
#define TAS2552_WCLK_FREQ_16KHZ		(0x2 << 0)
#define TAS2552_WCLK_FREQ_22_24KHZ	(0x3 << 0)
#define TAS2552_WCLK_FREQ_32KHZ		(0x4 << 0)
#define TAS2552_WCLK_FREQ_44_48KHZ	(0x5 << 0)
#define TAS2552_WCLK_FREQ_88_96KHZ	(0x6 << 0)
#define TAS2552_WCLK_FREQ_176_192KHZ	(0x7 << 0)
#define TAS2552_WCLK_FREQ_MASK		TAS2552_WCLK_FREQ_176_192KHZ
#define TAS2552_DIN_SRC_SEL_MUTED	(0x0 << 3)
#define TAS2552_DIN_SRC_SEL_LEFT	(0x1 << 3)
#define TAS2552_DIN_SRC_SEL_RIGHT	(0x2 << 3)
#define TAS2552_DIN_SRC_SEL_AVG_L_R	(0x3 << 3)
#define TAS2552_PDM_IN_SEL		(1 << 5)
#define TAS2552_I2S_OUT_SEL		(1 << 6)
#define TAS2552_ANALOG_IN_SEL		(1 << 7)

/* DOUT Register Masks */
#define TAS2552_SDOUT_TRISTATE		(1 << 2)

/* Serial Interface Control Register Masks */
#define TAS2552_WORDLENGTH_16BIT	(0x0 << 0)
#define TAS2552_WORDLENGTH_20BIT	(0x1 << 0)
#define TAS2552_WORDLENGTH_24BIT	(0x2 << 0)
#define TAS2552_WORDLENGTH_32BIT	(0x3 << 0)
#define TAS2552_WORDLENGTH_MASK		TAS2552_WORDLENGTH_32BIT
#define TAS2552_DATAFORMAT_I2S		(0x0 << 2)
#define TAS2552_DATAFORMAT_DSP		(0x1 << 2)
#define TAS2552_DATAFORMAT_RIGHT_J	(0x2 << 2)
#define TAS2552_DATAFORMAT_LEFT_J	(0x3 << 2)
#define TAS2552_DATAFORMAT_MASK		TAS2552_DATAFORMAT_LEFT_J
#define TAS2552_CLKSPERFRAME_32		(0x0 << 4)
#define TAS2552_CLKSPERFRAME_64		(0x1 << 4)
#define TAS2552_CLKSPERFRAME_128	(0x2 << 4)
#define TAS2552_CLKSPERFRAME_256	(0x3 << 4)
#define TAS2552_CLKSPERFRAME_MASK	TAS2552_CLKSPERFRAME_256
#define TAS2552_BCLKDIR			(1 << 6)
#define TAS2552_WCLKDIR			(1 << 7)

/* OUTPUT_DATA register */
#define TAS2552_DATA_OUT_I_DATA		(0x0)
#define TAS2552_DATA_OUT_V_DATA		(0x1)
#define TAS2552_DATA_OUT_VBAT_DATA	(0x2)
#define TAS2552_DATA_OUT_VBOOST_DATA	(0x3)
#define TAS2552_DATA_OUT_PGA_GAIN	(0x4)
#define TAS2552_DATA_OUT_IV_DATA	(0x5)
#define TAS2552_DATA_OUT_VBAT_VBOOST_GAIN	(0x6)
#define TAS2552_DATA_OUT_DISABLED	(0x7)
#define TAS2552_L_DATA_OUT(x)		((x) << 0)
#define TAS2552_R_DATA_OUT(x)		((x) << 3)
#define TAS2552_PDM_DATA_SEL_I		(0x0 << 6)
#define TAS2552_PDM_DATA_SEL_V		(0x1 << 6)
#define TAS2552_PDM_DATA_SEL_I_V	(0x2 << 6)
#define TAS2552_PDM_DATA_SEL_V_I	(0x3 << 6)
#define TAS2552_PDM_DATA_SEL_MASK	TAS2552_PDM_DATA_SEL_V_I

/* PDM CFG Register */
#define TAS2552_PDM_CLK_SEL_PLL		(0x0 << 0)
#define TAS2552_PDM_CLK_SEL_IVCLKIN	(0x1 << 0)
#define TAS2552_PDM_CLK_SEL_BCLK	(0x2 << 0)
#define TAS2552_PDM_CLK_SEL_MCLK	(0x3 << 0)
#define TAS2552_PDM_CLK_SEL_MASK	TAS2552_PDM_CLK_SEL_MCLK
#define TAS2552_PDM_DATA_ES	 	(1 << 2)

<<<<<<< HEAD
/* Boost pass-through register */
#define TAS2552_APT_DELAY_50	0x00
#define TAS2552_APT_DELAY_75	(1 << 1)
#define TAS2552_APT_DELAY_125	(1 << 2)
#define TAS2552_APT_DELAY_200	(1 << 3)

#define TAS2552_APT_THRESH_2_5		0x00
#define TAS2552_APT_THRESH_1_7		(1 << 3)
#define TAS2552_APT_THRESH_1_4_1_1	(1 << 4)
#define TAS2552_APT_THRESH_2_1_7	(0x11 << 2)
=======
/* Boost Auto-pass through register */
#define TAS2552_APT_DELAY_50		(0x0 << 0)
#define TAS2552_APT_DELAY_75		(0x1 << 0)
#define TAS2552_APT_DELAY_125		(0x2 << 0)
#define TAS2552_APT_DELAY_200		(0x3 << 0)
#define TAS2552_APT_THRESH_05_02	(0x0 << 2)
#define TAS2552_APT_THRESH_10_07	(0x1 << 2)
#define TAS2552_APT_THRESH_14_11	(0x2 << 2)
#define TAS2552_APT_THRESH_20_17	(0x3 << 2)
>>>>>>> c99d49a8

/* PLL Control Register */
#define TAS2552_PLL_J_MASK		0x7f
#define TAS2552_PLL_D_UPPER(x)		(((x) >> 8) & 0x3f)
#define TAS2552_PLL_D_LOWER(x)		((x) & 0xff)
#define TAS2552_PLL_BYPASS		(1 << 7)

#endif<|MERGE_RESOLUTION|>--- conflicted
+++ resolved
@@ -127,18 +127,6 @@
 #define TAS2552_PDM_CLK_SEL_MASK	TAS2552_PDM_CLK_SEL_MCLK
 #define TAS2552_PDM_DATA_ES	 	(1 << 2)
 
-<<<<<<< HEAD
-/* Boost pass-through register */
-#define TAS2552_APT_DELAY_50	0x00
-#define TAS2552_APT_DELAY_75	(1 << 1)
-#define TAS2552_APT_DELAY_125	(1 << 2)
-#define TAS2552_APT_DELAY_200	(1 << 3)
-
-#define TAS2552_APT_THRESH_2_5		0x00
-#define TAS2552_APT_THRESH_1_7		(1 << 3)
-#define TAS2552_APT_THRESH_1_4_1_1	(1 << 4)
-#define TAS2552_APT_THRESH_2_1_7	(0x11 << 2)
-=======
 /* Boost Auto-pass through register */
 #define TAS2552_APT_DELAY_50		(0x0 << 0)
 #define TAS2552_APT_DELAY_75		(0x1 << 0)
@@ -148,7 +136,6 @@
 #define TAS2552_APT_THRESH_10_07	(0x1 << 2)
 #define TAS2552_APT_THRESH_14_11	(0x2 << 2)
 #define TAS2552_APT_THRESH_20_17	(0x3 << 2)
->>>>>>> c99d49a8
 
 /* PLL Control Register */
 #define TAS2552_PLL_J_MASK		0x7f
